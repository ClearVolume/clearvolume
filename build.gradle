--- conflicted
+++ resolved
@@ -489,106 +489,4 @@
          url = project.version.endsWith("-SNAPSHOT") ? snapshotsRepoUrl : releasesRepoUrl
 		}
 	}
-<<<<<<< HEAD
-}
-=======
-	/**/
-}
-
-uploadArchives {
-    repositories {
-        mavenDeployer {
-            repository(url: "http://maven.imagej.net/content/repositories/releases") {
-                authentication(userName: "$System.env.CI_DEPLOY_USERNAME", password: "$System.env.CI_DEPLOY_PASSWORD")
-            }
-            snapshotRepository(url: "http://maven.imagej.net/content/repositories/snapshots") {
-                authentication(userName: "$System.env.CI_DEPLOY_USERNAME", password: "$System.env.CI_DEPLOY_PASSWORD")
-            }
-        }
-    }
-}
-
-
-
-
-//***********************************************************************************
-// APP PACKAGING
-
-// configure javafx-gradle-plugin
-// for all available settings please look at the class "JavaFXGradlePluginExtension"
-jfx {
-    verbose = true
-    mainClass = "clearvolume.demo.ClearVolumeBasicDemos"
-    jfxAppOutputDir = "build/jfx/app"
-    jfxMainAppJarName = "ClearVolumeDemos.jar"
-    deployDir = "src/main/deploy"
-    useEnvironmentRelativeExecutables = true
-
-    // gradle jfxJar
-    css2bin = false
-    preLoader = null // String
-    updateExistingJar = false
-    allPermissions = false
-    manifestAttributes = null // Map<String, String>
-    addPackagerJar = true
-    copyAdditionalAppResourcesToJar = false
-
-    // gradle jfxNative
-    identifier = null  // String - setting this for windows-bundlers makes it possible to generate upgradeable installers (using same GUID)
-    vendor = "Loic Royer"
-    nativeOutputDir = "build/jfx/native"
-    bundler = "ALL" // set this to some specific, if your don't want all bundlers running, examples "windows.app", "jnlp", ...
-    jvmProperties = null // Map<String, String>
-    jvmArgs = null // List<String>
-    userJvmArgs = null // Map<String, String>
-    launcherArguments = ["demoWith8BitGeneratedDataset"] // List<String>
-    nativeReleaseVersion = getVersionName()
-    needShortcut = false
-    needMenu = false
-    bundleArguments = [
-        // dont bundle JRE (not recommended, but increases build-size/-speed)
-        runtime: null
-    ]
-    appName = "ClearVolumeDemos" // this is used for files below "src/main/deploy", e.g. "src/main/deploy/windows/project.ico"
-    additionalBundlerResources = null // path to some additional resources for the bundlers when creating application-bundle
-    additionalAppResources = null // path to some additional resources when creating application-bundle
-    secondaryLaunchers = [[appName:"somethingDifferent"], [appName:"somethingDifferent2"]]
-    fileAssociations = null // List<Map<String, Object>>
-    noBlobSigning = false // when using bundler "jnlp", you can choose to NOT use blob signing
-    customBundlers = null // List<String>
-    skipNativeLauncherWorkaround205 = false
-
-    skipNativeLauncherWorkaround124 = false
-    skipNativeLauncherWorkaround167 = false
-    skipJNLPRessourcePathWorkaround182 = false
-    skipSigningJarFilesJNLP185 = false
-    skipSizeRecalculationForJNLP185 = false
-
-    // gradle jfxRun
-    runJavaParameter = null // String
-    runAppParameter = null // String
-
-    // per default the outcome of the gradle "jarTask" will be used, set this to specify otherwise (like proguard-output)
-    alternativePathToJarFile = null // String
-
-    // to disable patching of ant-javafx.jar, set this to false
-    usePatchedJFXAntLib = true
-
-    // making it able to support absolute paths, defaults to "false" for maintaining old behaviour
-    checkForAbsolutePaths = false
-
-    // gradle jfxGenerateKeyStore
-    keyStore = "src/main/deploy/keystore.jks"
-    keyStoreAlias = "myalias"
-    keyStorePassword = "password"
-    keyPassword = null // will default to keyStorePassword
-    keyStoreType = "jks"
-    overwriteKeyStore = false
-
-    certDomain = null // required
-    certOrgUnit = null // defaults to "none"
-    certOrg = null // required
-    certState = null // required
-    certCountry = null // required
-}
->>>>>>> e5df0140
+}
