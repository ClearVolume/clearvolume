--- conflicted
+++ resolved
@@ -49,7 +49,9 @@
 	public void setTimeShiftNormalized(final double pTimeShiftNormalized)
 	{
 		mSeekingExecutor.execute(() -> {
-<<<<<<< HEAD
+
+			synchronized (mLock)
+			{
 			final long lPreviousTimeShift = mTimeShift;
 			
 			// find the available data interval to evade invalid indices
@@ -61,16 +63,7 @@
 			if (!mIsPlaying && lPreviousTimeShift != mTimeShift)
 				for (int lChannel : mAvailableChannels)
 					sendVolumeInternal(lChannel);
-=======
-			synchronized (mLock)
-			{
-				final long lPreviousTimeShift = mTimeShift;
-				mTimeShift = -Math.round(mHardMemoryHoryzonInTimePointIndices * pTimeShiftNormalized);
-				if (!mIsPlaying && lPreviousTimeShift != mTimeShift)
-					for (int lChannel : mAvailableChannels)
-						sendVolumeInternal(lChannel);
-			}
->>>>>>> 23a57d88
+			}
 		});
 	}
 
@@ -110,14 +103,9 @@
 																			lTimePointIndexToVolumeMapReference);
 			}
 
-<<<<<<< HEAD
-		mHighestTimePointIndexSeen = Math.max(mHighestTimePointIndexSeen,
-																					pVolume.getTimeIndex());
-		System.err.println("Highest timepoint: " + mHighestTimePointIndexSeen);
-=======
+
 			lTimePointIndexToVolumeMapReference.put(pVolume.getTimeIndex(),
 																							wrapWithReference(pVolume));
->>>>>>> 23a57d88
 
 			mHighestTimePointIndexSeen = Math.max(mHighestTimePointIndexSeen,
 																						pVolume.getTimeIndex());
@@ -131,19 +119,13 @@
 	{
 		synchronized (mLock)
 		{
-			Volume<?> lVolumeToSend = getVolumeToSend(lVolumeChannelID);
-
-<<<<<<< HEAD
-		if (lVolumeToSend != null) {
-			getRelaySink().sendVolume(lVolumeToSend);
-		}
-		else {
-			System.err.println("Did not have any volume to send :(");
-		}
-=======
-			if (lVolumeToSend != null)
+			Volume<?> lVolumeToSend = getVolumeToSend(lVolumeChannelID);		
+
+			if (lVolumeToSend != null) {
 				getRelaySink().sendVolume(lVolumeToSend);
->>>>>>> 23a57d88
+			} else {
+				System.err.println("Did not have any volume to send :(");
+			}
 
 			cleanUpOldVolumes(mHighestTimePointIndexSeen, lVolumeChannelID);
 		}
@@ -171,19 +153,12 @@
 			if (lIndexVolumeEntry == null)
 				lIndexVolumeEntry = lTimePointIndexToVolumeMap.ceilingEntry(mHighestTimePointIndexSeen + mTimeShift);
 
-<<<<<<< HEAD
-		if (lIndexVolumeEntry == null)
-		{
-			System.err.println("Did not find volume!");
-			return null;
-		}
-=======
+
 			if (lIndexVolumeEntry == null)
 			{
 				System.out.println();
 				return null;
 			}
->>>>>>> 23a57d88
 
 			Volume<?> lVolume = lIndexVolumeEntry.getValue().get();
 			if (lVolume == null)
