package clearvolume.volume.sink.timeshift;

import java.util.HashMap;
import java.util.Map;
import java.util.Map.Entry;
import java.util.TreeMap;
import java.util.TreeSet;
import java.util.concurrent.ExecutorService;
import java.util.concurrent.Executors;

import clearvolume.ClearVolumeCloseable;
import clearvolume.volume.Volume;
import clearvolume.volume.VolumeManager;
import clearvolume.volume.sink.relay.RelaySinkAdapter;
import clearvolume.volume.sink.relay.RelaySinkInterface;

public class TimeShiftingSink extends RelaySinkAdapter implements
																											RelaySinkInterface,
																											ClearVolumeCloseable
{
	private static final float cCleanUpRatio = 0.25f;

	private static final ExecutorService mSeekingExecutor = Executors.newSingleThreadExecutor();
	private SwitchableSoftReferenceManager<Volume<?>> mSwitchableSoftReferenceManager;

	private Object mLock = new Object();
	private HashMap<Integer, TreeMap<Long, SwitchableSoftReference<Volume<?>>>> mChannelToVolumeListsMap = new HashMap<>();
	private TreeSet<Integer> mAvailableChannels = new TreeSet<>();

	private volatile long mSoftMemoryHoryzonInTimePointIndices;
	private volatile long mHardMemoryHoryzonInTimePointIndices;
	private volatile long mCleanUpPeriodInTimePoints;
	private volatile long mHighestTimePointIndexSeen = 0;
	private volatile long mTimeShift = 0;
	private volatile boolean mIsPlaying = true;

	public TimeShiftingSink(long pSoftMemoryHoryzonInTimePointIndices,
													long pHardMemoryHoryzonInTimePointIndices)
	{
		super();
		mSwitchableSoftReferenceManager = new SwitchableSoftReferenceManager<>();
		mSoftMemoryHoryzonInTimePointIndices = Math.min(pSoftMemoryHoryzonInTimePointIndices,
																										pHardMemoryHoryzonInTimePointIndices);
		mHardMemoryHoryzonInTimePointIndices = Math.max(pHardMemoryHoryzonInTimePointIndices,
																										pSoftMemoryHoryzonInTimePointIndices);
		mCleanUpPeriodInTimePoints = (long) (mSoftMemoryHoryzonInTimePointIndices * cCleanUpRatio);
	}

	public void setTimeShiftNormalized(final double pTimeShiftNormalized)
	{
		mSeekingExecutor.execute(() -> {

			synchronized (mLock)
			{
			final long lPreviousTimeShift = mTimeShift;
			
			// find the available data interval to evade invalid indices
			final long startPos = Math.max(0, mHighestTimePointIndexSeen - mHardMemoryHoryzonInTimePointIndices);
			final long interval = mHighestTimePointIndexSeen - startPos;
			
			System.err.println("interval=[" + startPos +"," +interval+"]");
			mTimeShift = -Math.round(interval * pTimeShiftNormalized);
			if (!mIsPlaying && lPreviousTimeShift != mTimeShift)
				for (int lChannel : mAvailableChannels)
					sendVolumeInternal(lChannel);
			}
		});
	}

	public void setTimeShift(long pTimeShift)
	{
		mTimeShift = pTimeShift;
	}

	public long getTimeShift()
	{
		return mTimeShift;
	}

	public int getNumberOfAvailableChannels()
	{
		return mAvailableChannels.size();
	}

	public int getAvailableChannels()
	{
		return mAvailableChannels.size();
	}

	@Override
	public void sendVolume(Volume<?> pVolume)
	{
		synchronized (mLock)
		{
			int lVolumeChannelID = pVolume.getChannelID();
			mAvailableChannels.add(lVolumeChannelID);
			TreeMap<Long, SwitchableSoftReference<Volume<?>>> lTimePointIndexToVolumeMapReference = mChannelToVolumeListsMap.get(lVolumeChannelID);

			if (lTimePointIndexToVolumeMapReference == null)
			{
				lTimePointIndexToVolumeMapReference = new TreeMap<>();
				mChannelToVolumeListsMap.put(	lVolumeChannelID,
																			lTimePointIndexToVolumeMapReference);
			}


			lTimePointIndexToVolumeMapReference.put(pVolume.getTimeIndex(),
																							wrapWithReference(pVolume));

			mHighestTimePointIndexSeen = Math.max(mHighestTimePointIndexSeen,
																						pVolume.getTimeIndex());

			if (mIsPlaying)
				sendVolumeInternal(lVolumeChannelID);

			cleanUpOldVolumes(mHighestTimePointIndexSeen, lVolumeChannelID);
		}
	}

	private void sendVolumeInternal(int lVolumeChannelID)
	{
		synchronized (mLock)
		{
			Volume<?> lVolumeToSend = getVolumeToSend(lVolumeChannelID);		

			if (lVolumeToSend != null) {
				getRelaySink().sendVolume(lVolumeToSend);
<<<<<<< HEAD
			} else {
				System.err.println("Did not have any volume to send :(");
			}

			cleanUpOldVolumes(mHighestTimePointIndexSeen, lVolumeChannelID);
=======
>>>>>>> c09ae530
		}
	}

	private SwitchableSoftReference<Volume<?>> wrapWithReference(Volume<?> pVolume)
	{
		return mSwitchableSoftReferenceManager.wrapReference(	pVolume,
																													() -> {
																														System.out.println("CLEANING!");
																														pVolume.makeAvailableToManager();
																													});
	}

	private Volume<?> getVolumeToSend(int pVolumeChannelID)
	{
		synchronized (mLock)
		{
			TreeMap<Long, SwitchableSoftReference<Volume<?>>> lTimePointIndexToVolumeMap = mChannelToVolumeListsMap.get(pVolumeChannelID);

			if (lTimePointIndexToVolumeMap.isEmpty())
				return null;

			Entry<Long, SwitchableSoftReference<Volume<?>>> lIndexVolumeEntry = lTimePointIndexToVolumeMap.floorEntry(mHighestTimePointIndexSeen + mTimeShift);
			if (lIndexVolumeEntry == null)
				lIndexVolumeEntry = lTimePointIndexToVolumeMap.ceilingEntry(mHighestTimePointIndexSeen + mTimeShift);


			if (lIndexVolumeEntry == null)
			{
				System.out.println();
				return null;
			}

			Volume<?> lVolume = lIndexVolumeEntry.getValue().get();
			if (lVolume == null)
			{
				lTimePointIndexToVolumeMap.remove(lIndexVolumeEntry.getKey());
				return getVolumeToSend(pVolumeChannelID);
			}
			return lVolume;
		}
	}

	private void cleanUpOldVolumes(long pTimePointIndex, int pChannelID)
	{
		synchronized (mLock)
		{
			if (pTimePointIndex % mCleanUpPeriodInTimePoints != 0)
				return;

			TreeMap<Long, SwitchableSoftReference<Volume<?>>> lTimePointIndexToVolumeMap = mChannelToVolumeListsMap.get(pChannelID);
			if (lTimePointIndexToVolumeMap.isEmpty())
			{
				mChannelToVolumeListsMap.remove(pChannelID);
				return;
			}
			Long lLastTimePoint = lTimePointIndexToVolumeMap.lastKey();

			Long lTimePoint = lLastTimePoint;
			while (lTimePoint != null && lTimePoint > lLastTimePoint - mSoftMemoryHoryzonInTimePointIndices)
			{
				lTimePoint = lTimePointIndexToVolumeMap.lowerKey(lTimePoint);
			}
			while (lTimePoint != null && lTimePoint > lLastTimePoint - mHardMemoryHoryzonInTimePointIndices)
			{
				SwitchableSoftReference<Volume<?>> lSwitchableSoftReference = lTimePointIndexToVolumeMap.get(lTimePoint);
				if (lSwitchableSoftReference.isGone())
				{
					lTimePointIndexToVolumeMap.remove(lTimePoint);
					continue;
				}
				lSwitchableSoftReference.soften();
				lTimePoint = lTimePointIndexToVolumeMap.lowerKey(lTimePoint);
			}
			while (lTimePoint != null)
			{
				SwitchableSoftReference<Volume<?>> lSwitchableSoftReference = lTimePointIndexToVolumeMap.get(lTimePoint);
				Volume<?> lVolume = lSwitchableSoftReference.get();
				if (lVolume != null)
					lVolume.makeAvailableToManager();
				lTimePointIndexToVolumeMap.remove(lTimePoint);
				lTimePoint = lTimePointIndexToVolumeMap.lowerKey(lTimePoint);
			}
		}
	}

	@Override
	public VolumeManager getManager()
	{
		return getRelaySink().getManager();
	}

	@Override
	public void close()
	{
		synchronized (mLock)
		{
			for (Map.Entry<Integer, TreeMap<Long, SwitchableSoftReference<Volume<?>>>> lTimeLineForChannelEntry : mChannelToVolumeListsMap.entrySet())
			{
				TreeMap<Long, SwitchableSoftReference<Volume<?>>> lTimeLineTreeMap = lTimeLineForChannelEntry.getValue();

				for (Map.Entry<Long, SwitchableSoftReference<Volume<?>>> lTimePointEntry : lTimeLineTreeMap.entrySet())
				{
					SwitchableSoftReference<Volume<?>> lVolumeSoftReference = lTimePointEntry.getValue();
					Volume<?> lVolume = lVolumeSoftReference.get();
					if (lVolume != null)
						lVolume.close();
					lVolumeSoftReference.soften();
				}

				lTimeLineTreeMap.clear();
			}
			mChannelToVolumeListsMap.clear();
			mChannelToVolumeListsMap = null;

			mAvailableChannels.clear();
		}

	}

	public void pause()
	{
		mIsPlaying = false;
	}

	public void play()
	{
		mIsPlaying = true;
	}

}<|MERGE_RESOLUTION|>--- conflicted
+++ resolved
@@ -125,14 +125,11 @@
 
 			if (lVolumeToSend != null) {
 				getRelaySink().sendVolume(lVolumeToSend);
-<<<<<<< HEAD
 			} else {
 				System.err.println("Did not have any volume to send :(");
 			}
 
 			cleanUpOldVolumes(mHighestTimePointIndexSeen, lVolumeChannelID);
-=======
->>>>>>> c09ae530
 		}
 	}
 
