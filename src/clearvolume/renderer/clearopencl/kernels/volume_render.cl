--- conflicted
+++ resolved
@@ -1,219 +1,196 @@
-/*
-  adapted from the Nvidia sdk sample
-  http://developer.download.nvidia.com/compute/cuda/4_2/rel/sdk/website/OpenCL/html/samples.html
- 
-
-  mweigert@mpi-cbg.de
- */
-
-
-
-#define maxSteps 200
-#define tstep 0.04f
-
-// intersect ray with a box
-// http://www.siggraph.org/education/materials/HyperGraph/raytrace/rtinter3.htm
-
-int intersectBox(float4 r_o, float4 r_d, float4 boxmin, float4 boxmax, float *tnear, float *tfar)
-{
-    // compute intersection of ray with all six bbox planes
-    float4 invR = (float4)(1.0f,1.0f,1.0f,1.0f) / r_d;
-    float4 tbot = invR * (boxmin - r_o);
-    float4 ttop = invR * (boxmax - r_o);
-
-    // re-order intersections to find smallest and largest on each axis
-    float4 tmin = min(ttop, tbot);
-    float4 tmax = max(ttop, tbot);
-
-    // find the largest tmin and the smallest tmax
-    float largest_tmin = max(max(tmin.x, tmin.y), max(tmin.x, tmin.z));
-    float smallest_tmax = min(min(tmax.x, tmax.y), min(tmax.x, tmax.z));
-
-	*tnear = largest_tmin;
-	*tfar = smallest_tmax;
-
-	return smallest_tmax > largest_tmin;
-}
-
-void printf4(const float4 v)
-{
-  printf("kernel: %.5f  %.5f  %.5f  %.5f\n",v.x,v.y,v.z,v.w); 
-}
-
-__kernel void
-max_project_Short2(__global short *d_output, 
-			uint Nx, uint Ny,
-			__constant float* invP,
-			__constant float* invM,
-			__read_only image3d_t volume)
-{
-  uint x = get_global_id(0);
-  uint y = get_global_id(1);
-
-	d_output[x+Nx*y] = 1000+x+Nx*y;
-			
-			
-}
-			
-
-
-uint rgbaFloatToInt(float4 rgba)
-{
-    rgba = clamp(rgba,(float4)(0.f,0.f,0.f,0.f),(float4)(1.f,1.f,1.f,1.f));
-    
-    return ((uint)(rgba.w*255)<<24) | ((uint)(rgba.z*255)<<16) | ((uint)(rgba.y*255)<<8) | (uint)(rgba.x*255);
-}
-
-
-<<<<<<< HEAD
-=======
-__kernel void
-test(__global uint *d_output, 
-			uint Nx, uint Ny,__read_only image3d_t volume )
-{
-  const sampler_t volumeSampler =   CLK_NORMALIZED_COORDS_TRUE |
-	CLK_ADDRESS_CLAMP_TO_EDGE |
-	// CLK_FILTER_NEAREST ;
-	CLK_FILTER_LINEAR ;
-
-  uint x = get_global_id(0);
-  uint y = get_global_id(1);
-
-  
-  
-
-}
->>>>>>> 7e68bf00
-
-__kernel void
-max_project(__global uint *d_output, 
-			uint Nx, uint Ny,
-			float brightness,
-			float trangemin, 
-			float trangemax, 
-			float gamma,
-			__constant float* transferColor4,
-			__constant float* invP,
-			__constant float* invM,
-			__read_only image3d_t volume)
-{
-  const sampler_t volumeSampler =   CLK_NORMALIZED_COORDS_TRUE |
-	CLK_ADDRESS_CLAMP_TO_EDGE |
-	// CLK_FILTER_NEAREST ;
-	CLK_FILTER_LINEAR ;
-
-	const sampler_t transferSampler =   CLK_NORMALIZED_COORDS_TRUE |
-	CLK_ADDRESS_CLAMP_TO_EDGE |
-	CLK_FILTER_LINEAR ;
-
-
-
-  uint x = get_global_id(0);
-  uint y = get_global_id(1);
-
-  float ta = 1.f/(trangemax-trangemin);
-  float tb = trangemin/(trangemin-trangemax); 
-  float4 color = (float4)(transferColor4[0],transferColor4[1],transferColor4[2],transferColor4[3]);
-  
-  float u = (x / (float) Nx)*2.0f-1.0f;
-  float v = (y / (float) Ny)*2.0f-1.0f;
-
-  float4 boxMin = (float4)(-1.0f, -1.0f, -1.0f,-1.0f);
-  float4 boxMax = (float4)(1.0f, 1.0f, 1.0f,1.0f);
-
-  // calculate eye ray in world space
-  float4 orig0, orig;
-  float4 direc0, direc;
-  float4 temp;
-  float4 back,front;
-
-  
-  front = (float4)(u,v,-1,1);
-  back = (float4)(u,v,1,1);
-  
-  orig0.x = dot(front, ((float4)(invP[0],invP[1],invP[2],invP[3])));
-  orig0.y = dot(front, ((float4)(invP[4],invP[5],invP[6],invP[7])));
-  orig0.z = dot(front, ((float4)(invP[8],invP[9],invP[10],invP[11])));
-  orig0.w = dot(front, ((float4)(invP[12],invP[13],invP[14],invP[15])));
-
-  orig0 *= 1.f/orig0.w;
-
-  orig.x = dot(orig0, ((float4)(invM[0],invM[1],invM[2],invM[3])));
-  orig.y = dot(orig0, ((float4)(invM[4],invM[5],invM[6],invM[7])));
-  orig.z = dot(orig0, ((float4)(invM[8],invM[9],invM[10],invM[11])));
-  orig.w = dot(orig0, ((float4)(invM[12],invM[13],invM[14],invM[15])));
-
-  orig *= 1.f/orig.w;
-  
-  direc0.x = dot(back, ((float4)(invP[0],invP[1],invP[2],invP[3])));
-  direc0.y = dot(back, ((float4)(invP[4],invP[5],invP[6],invP[7])));
-  direc0.z = dot(back, ((float4)(invP[8],invP[9],invP[10],invP[11])));
-  direc0.w = dot(back, ((float4)(invP[12],invP[13],invP[14],invP[15])));
-
-  direc0 *= 1.f/direc0.w;
-
-  direc0 = normalize(direc0-orig0);
-
-  direc.x = dot(direc0, ((float4)(invM[0],invM[1],invM[2],invM[3])));
-  direc.y = dot(direc0, ((float4)(invM[4],invM[5],invM[6],invM[7])));
-  direc.z = dot(direc0, ((float4)(invM[8],invM[9],invM[10],invM[11])));
-  direc.w = 0.0f;
-
- 
-  // find intersection with box
-  float tnear, tfar;
-  int hit = intersectBox(orig,direc, boxMin, boxMax, &tnear, &tfar);
-  if (!hit) {
-  	if ((x < Nx) && (y < Ny)) {
-  	  d_output[x+Nx*y] = 0.f;
-  	}
-  	return;
-  }
-  if (tnear < 0.0f) tnear = 0.0f;     // clamp to near plane
-
-
-  float colVal = 0.f;
-  
-  float t = tnear;
-
-  float4 pos;
-  uint i;
-  for(i=0; i<maxSteps; i++) {		
-  	pos = orig + t*direc;
-
-
-	  pos = pos*0.5f+0.5f;    // map position to [0, 1] coordinates
-
-  	// read from 3D texture        
-  	float newVal = read_imagef(volume, volumeSampler, pos).x;
-		float mappedVal = pow(ta*newVal+tb,gamma);
-		
-  	colVal = max(colVal, mappedVal);
-
-	  t += tstep;
-  	if (t > tfar) break;
-  }
-
-<<<<<<< HEAD
-  float4 colVal4 = 1000*brightness * colVal * color;
-  
-=======
-  float4 colVal4 = 1.f/32767.f *brightness * colVal * color;
->>>>>>> 7e68bf00
-  
-  if ((x < Nx) && (y < Ny))
-		d_output[x+Nx*y] = rgbaFloatToInt(colVal4);
-	
-	
- 	//if ((x==Nx/2) &&(y==Ny/2));
-	//	printf4((float4)(brightness, ta,tb,gamma));
-		//printf4(colVal4);
-	//	printf4((float4)(trangemin,trangemax, gamma,colVal));
-	
-	//printf4(read_imagef(volume, volumeSampler, (float4)(.51f,.5f,.5f,0.5f)));
- 
-  
-  
-
-}
-
+/*
+  adapted from the Nvidia sdk sample
+  http://developer.download.nvidia.com/compute/cuda/4_2/rel/sdk/website/OpenCL/html/samples.html
+ 
+
+  mweigert@mpi-cbg.de
+ */
+
+
+
+#define maxSteps 200
+#define tstep 0.04f
+
+// intersect ray with a box
+// http://www.siggraph.org/education/materials/HyperGraph/raytrace/rtinter3.htm
+
+int intersectBox(float4 r_o, float4 r_d, float4 boxmin, float4 boxmax, float *tnear, float *tfar)
+{
+    // compute intersection of ray with all six bbox planes
+    float4 invR = (float4)(1.0f,1.0f,1.0f,1.0f) / r_d;
+    float4 tbot = invR * (boxmin - r_o);
+    float4 ttop = invR * (boxmax - r_o);
+
+    // re-order intersections to find smallest and largest on each axis
+    float4 tmin = min(ttop, tbot);
+    float4 tmax = max(ttop, tbot);
+
+    // find the largest tmin and the smallest tmax
+    float largest_tmin = max(max(tmin.x, tmin.y), max(tmin.x, tmin.z));
+    float smallest_tmax = min(min(tmax.x, tmax.y), min(tmax.x, tmax.z));
+
+	*tnear = largest_tmin;
+	*tfar = smallest_tmax;
+
+	return smallest_tmax > largest_tmin;
+}
+
+void printf4(const float4 v)
+{
+  printf("kernel: %.5f  %.5f  %.5f  %.5f\n",v.x,v.y,v.z,v.w); 
+}
+
+__kernel void
+max_project_Short2(__global short *d_output, 
+			uint Nx, uint Ny,
+			__constant float* invP,
+			__constant float* invM,
+			__read_only image3d_t volume)
+{
+  uint x = get_global_id(0);
+  uint y = get_global_id(1);
+
+	d_output[x+Nx*y] = 1000+x+Nx*y;
+			
+			
+}
+			
+
+
+uint rgbaFloatToInt(float4 rgba)
+{
+    rgba = clamp(rgba,(float4)(0.f,0.f,0.f,0.f),(float4)(1.f,1.f,1.f,1.f));
+    
+    return ((uint)(rgba.w*255)<<24) | ((uint)(rgba.z*255)<<16) | ((uint)(rgba.y*255)<<8) | (uint)(rgba.x*255);
+}
+
+
+
+__kernel void
+max_project(__global uint *d_output, 
+			uint Nx, uint Ny,
+			float brightness,
+			float trangemin, 
+			float trangemax, 
+			float gamma,
+			__constant float* transferColor4,
+			__constant float* invP,
+			__constant float* invM,
+			__read_only image3d_t volume)
+{
+  const sampler_t volumeSampler =   CLK_NORMALIZED_COORDS_TRUE |
+	CLK_ADDRESS_CLAMP_TO_EDGE |
+	// CLK_FILTER_NEAREST ;
+	CLK_FILTER_LINEAR ;
+
+	const sampler_t transferSampler =   CLK_NORMALIZED_COORDS_TRUE |
+	CLK_ADDRESS_CLAMP_TO_EDGE |
+	CLK_FILTER_LINEAR ;
+
+
+
+  uint x = get_global_id(0);
+  uint y = get_global_id(1);
+
+  float ta = 1.f/(trangemax-trangemin);
+  float tb = trangemin/(trangemin-trangemax); 
+  float4 color = (float4)(transferColor4[0],transferColor4[1],transferColor4[2],transferColor4[3]);
+  
+  float u = (x / (float) Nx)*2.0f-1.0f;
+  float v = (y / (float) Ny)*2.0f-1.0f;
+
+  float4 boxMin = (float4)(-1.0f, -1.0f, -1.0f,-1.0f);
+  float4 boxMax = (float4)(1.0f, 1.0f, 1.0f,1.0f);
+
+  // calculate eye ray in world space
+  float4 orig0, orig;
+  float4 direc0, direc;
+  float4 temp;
+  float4 back,front;
+
+  
+  front = (float4)(u,v,-1,1);
+  back = (float4)(u,v,1,1);
+  
+  orig0.x = dot(front, ((float4)(invP[0],invP[1],invP[2],invP[3])));
+  orig0.y = dot(front, ((float4)(invP[4],invP[5],invP[6],invP[7])));
+  orig0.z = dot(front, ((float4)(invP[8],invP[9],invP[10],invP[11])));
+  orig0.w = dot(front, ((float4)(invP[12],invP[13],invP[14],invP[15])));
+
+  orig0 *= 1.f/orig0.w;
+
+  orig.x = dot(orig0, ((float4)(invM[0],invM[1],invM[2],invM[3])));
+  orig.y = dot(orig0, ((float4)(invM[4],invM[5],invM[6],invM[7])));
+  orig.z = dot(orig0, ((float4)(invM[8],invM[9],invM[10],invM[11])));
+  orig.w = dot(orig0, ((float4)(invM[12],invM[13],invM[14],invM[15])));
+
+  orig *= 1.f/orig.w;
+  
+  direc0.x = dot(back, ((float4)(invP[0],invP[1],invP[2],invP[3])));
+  direc0.y = dot(back, ((float4)(invP[4],invP[5],invP[6],invP[7])));
+  direc0.z = dot(back, ((float4)(invP[8],invP[9],invP[10],invP[11])));
+  direc0.w = dot(back, ((float4)(invP[12],invP[13],invP[14],invP[15])));
+
+  direc0 *= 1.f/direc0.w;
+
+  direc0 = normalize(direc0-orig0);
+
+  direc.x = dot(direc0, ((float4)(invM[0],invM[1],invM[2],invM[3])));
+  direc.y = dot(direc0, ((float4)(invM[4],invM[5],invM[6],invM[7])));
+  direc.z = dot(direc0, ((float4)(invM[8],invM[9],invM[10],invM[11])));
+  direc.w = 0.0f;
+
+ 
+  // find intersection with box
+  float tnear, tfar;
+  int hit = intersectBox(orig,direc, boxMin, boxMax, &tnear, &tfar);
+  if (!hit) {
+  	if ((x < Nx) && (y < Ny)) {
+  	  d_output[x+Nx*y] = 0.f;
+  	}
+  	return;
+  }
+  if (tnear < 0.0f) tnear = 0.0f;     // clamp to near plane
+
+
+  float colVal = 0.f;
+  
+  float t = tnear;
+
+  float4 pos;
+  uint i;
+  for(i=0; i<maxSteps; i++) {		
+  	pos = orig + t*direc;
+
+
+	  pos = pos*0.5f+0.5f;    // map position to [0, 1] coordinates
+
+  	// read from 3D texture        
+  	float newVal = read_imagef(volume, volumeSampler, pos).x;
+		float mappedVal = pow(ta*newVal+tb,gamma);
+		
+  	colVal = max(colVal, mappedVal);
+
+	  t += tstep;
+  	if (t > tfar) break;
+  }
+
+  float4 colVal4 = 1000*brightness * colVal * color;
+  
+  
+  if ((x < Nx) && (y < Ny))
+		d_output[x+Nx*y] = rgbaFloatToInt(colVal4);
+	
+	
+ 	//if ((x==Nx/2) &&(y==Ny/2));
+	//	printf4((float4)(brightness, ta,tb,gamma));
+		//printf4(colVal4);
+	//	printf4((float4)(trangemin,trangemax, gamma,colVal));
+	
+	//printf4(read_imagef(volume, volumeSampler, (float4)(.51f,.5f,.5f,0.5f)));
+ 
+  
+  
+
+}
+