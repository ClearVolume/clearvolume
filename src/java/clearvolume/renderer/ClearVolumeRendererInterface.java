--- conflicted
+++ resolved
@@ -929,7 +929,6 @@
 										double pVoxelSizeZ);
 
 	/**
-<<<<<<< HEAD
 	 * Adds a translation/rotation controller.
 	 *
 	 * @param pRotationControllerInterface
@@ -946,11 +945,10 @@
 
 	/**
 	 * Returns the auto rotation controller.
-=======
+	 *
 	 * Updates the displayed volume with the provided volume data of voxel
 	 * dimensions (pSizeX,pSizeY,pSizeZ). This data is uploaded to a given
 	 * render layer.
->>>>>>> 4dc4fc6a
 	 *
 	 * @param pRenderLayerIndex
 	 *            render layer index
