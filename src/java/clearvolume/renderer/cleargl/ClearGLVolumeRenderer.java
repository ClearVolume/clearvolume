--- conflicted
+++ resolved
@@ -412,30 +412,6 @@
 		return false;
 	};
 
-	private void applyControllersTransform()
-	{
-		if (getRotationControllers().size() > 0)
-		{
-			final Quaternion lQuaternion = new Quaternion();
-
-			for (final RotationControllerInterface lRotationController : getRotationControllers())
-				if (lRotationController.isActive())
-				{
-					if (lRotationController instanceof RotationControllerWithRenderNotification)
-					{
-						final RotationControllerWithRenderNotification lRenderNotification = (RotationControllerWithRenderNotification) lRotationController;
-						lRenderNotification.notifyRender(this);
-					}
-					lQuaternion.mult(lRotationController.getQuaternion());
-
-					notifyChangeOfVolumeRenderingParameters();
-				}
-
-			lQuaternion.mult(getQuaternion());
-			setQuaternion(lQuaternion);
-		}
-	}
-
 	public void clearTexture(final int pRenderLayerIndex)
 	{
 		mLayerTextures[pRenderLayerIndex].clear();
@@ -533,63 +509,97 @@
 				 */
 
 				final GL lGL = pDrawable.getGL();
-				lGL.glClearColor(0, 0, 0, 1);
-				lGL.glClear(GL.GL_COLOR_BUFFER_BIT | GL.GL_DEPTH_BUFFER_BIT);
-				lGL.glDisable(GL.GL_CULL_FACE);
-				lGL.glEnable(GL.GL_BLEND);
-				lGL.glBlendFunc(GL.GL_ONE, GL.GL_ONE);
-				lGL.glBlendEquation(GL2ES3.GL_MAX);
-
-				setDefaultProjectionMatrix();
-
-				final GLMatrix lModelViewMatrix = getModelViewMatrix();
-				final GLMatrix lProjectionMatrix = getDefaultProjectionMatrix();
-
-				GLError.printGLErrors(lGL, "BEFORE RENDER VOLUME");
-
-				if (haveVolumeRenderingParametersChanged() || isNewVolumeDataAvailable())
-					getAdaptiveLODController().renderingParametersOrVolumeDataChanged();
-
-				final boolean lLastRenderPass = getAdaptiveLODController().beforeRendering();
-
-				renderVolume(	lModelViewMatrix.clone()
-												.invert()
-												.transpose()
-												.getFloatArray(),
-								lProjectionMatrix.clone()
+				int w, h;
+
+				lGL.glEnable(GL.GL_SCISSOR_TEST);
+
+				w = getWindowWidth();
+				h = getWindowHeight();
+
+				boolean lLastRenderPass = getAdaptiveLODController().beforeRendering();
+				float[] eyeShift;
+				int eyeCount;
+
+				if(getTranslationRotationControllers().size() == 0) {
+					eyeShift = new float[]{-0.1f, 0.0f, 0.0f, 0.1f, 0.0f, 0.0f};
+				} else {
+					eyeShift = getTranslationRotationControllers().get(0).getEyeShift();
+				}
+
+				if(System.getProperty("ClearVolume.EnableVR") == null) {
+					eyeShift = new float[]{0.0f, 0.0f, 0.0f, 0.0f, 0.0f, 0.0f};
+					eyeCount = 1;
+				} else {
+					eyeCount = 2;
+				}
+
+
+				for(int eye = 0; eye < eyeCount; eye++) {
+					if (System.getProperty("ClearVolume.EnableVR") == null) {
+						lGL.glViewport(0, 0, w, h);
+						lGL.glScissor(0, 0, w, h);
+					} else {
+						lGL.glViewport(w / 2 * eye, 0, w / 2, h);
+						lGL.glScissor(w / 2 * eye, 0, w / 2, h);
+					}
+
+					lGL.glClearColor(0, 0, 0, 1);
+					lGL.glClear(GL.GL_COLOR_BUFFER_BIT | GL.GL_DEPTH_BUFFER_BIT);
+					lGL.glDisable(GL.GL_CULL_FACE);
+					lGL.glEnable(GL.GL_BLEND);
+					lGL.glBlendFunc(GL.GL_ONE, GL.GL_ONE);
+					lGL.glBlendEquation(GL2ES3.GL_MAX);
+
+					setDefaultProjectionMatrix();
+
+					GLMatrix lModelViewMatrix = getModelViewMatrix(new float[]{eyeShift[0 + 3 * eye], eyeShift[1 + 3 * eye], eyeShift[2 + 3 * eye]});
+					GLMatrix lProjectionMatrix = getDefaultProjectionMatrix();
+
+					GLError.printGLErrors(lGL, "BEFORE RENDER VOLUME");
+
+					if (haveVolumeRenderingParametersChanged() || isNewVolumeDataAvailable())
+						getAdaptiveLODController().renderingParametersOrVolumeDataChanged();
+
+					renderVolume(lModelViewMatrix.clone()
+													.invert()
+													.transpose()
+													.getFloatArray(),
+									lProjectionMatrix.clone()
 													.invert()
 													.transpose()
 													.getFloatArray());
 
-				getAdaptiveLODController().afterRendering();
-
-				clearChangeOfVolumeParametersFlag();
-
-				GLError.printGLErrors(lGL, "AFTER RENDER VOLUME");
-
-				mGLProgram.use(lGL);
-
-				for (int i = 0; i < getNumberOfRenderLayers(); i++)
-					mLayerTextures[i].bind(i);
-
-				mQuadProjectionMatrixUniform.setFloatMatrix(mQuadProjectionMatrix.getFloatArray(),
-															false);
-
-				mQuadVertexArray.draw(GL.GL_TRIANGLES);
-
-				final GLMatrix lAspectRatioCorrectedProjectionMatrix = getAspectRatioCorrectedProjectionMatrix();
-
-				renderOverlays3D(	lGL,
+
+					getAdaptiveLODController().afterRendering();
+
+					clearChangeOfVolumeParametersFlag();
+
+					GLError.printGLErrors(lGL, "AFTER RENDER VOLUME");
+
+					mGLProgram.use(lGL);
+
+					for (int i = 0; i < getNumberOfRenderLayers(); i++)
+						mLayerTextures[i].bind(i);
+
+					mQuadProjectionMatrixUniform.setFloatMatrix(mQuadProjectionMatrix.getFloatArray(),
+									false);
+
+					mQuadVertexArray.draw(GL.GL_TRIANGLES);
+
+					final GLMatrix lAspectRatioCorrectedProjectionMatrix = getAspectRatioCorrectedProjectionMatrix();
+
+					renderOverlays3D(lGL,
 									lAspectRatioCorrectedProjectionMatrix,
 									lModelViewMatrix);
 
-				renderOverlays2D(lGL, cOverlay2dProjectionMatrix);
-
-				updateFrameRateDisplay();
-
-				if (lLastRenderPass)
-					mGLVideoRecorder.screenshot(pDrawable,
-												!getAutoRotateController().isRotating());
+					renderOverlays2D(lGL, cOverlay2dProjectionMatrix);
+
+					updateFrameRateDisplay();
+
+					if (lLastRenderPass)
+						mGLVideoRecorder.screenshot(pDrawable,
+										!getAutoRotateController().isRotating());
+				}
 
 			}
 			catch (Throwable e)
@@ -680,132 +690,6 @@
 
 	public float[] getLightVector()
 	{
-<<<<<<< HEAD
-		final boolean lTryLock = true;
-
-		pDrawable.getGL();
-
-		mDisplayReentrantLock.lock(); /*
-																	* tryLock(
-																	* cMaxWaitingTimeForAcquiringDisplayLockInMs
-																	* , TimeUnit.MILLISECONDS);/*
-																	*/
-
-		if (lTryLock)
-			try
-			{
-				ensureTextureAllocated();
-
-				final boolean lOverlay2DChanged = isOverlay2DChanged();
-				final boolean lOverlay3DChanged = isOverlay3DChanged();
-
-				/*
-				 * if (!isNewVolumeDataAvailable() && !lOverlay2DChanged &&
-				 * !lOverlay3DChanged && !haveVolumeRenderingParametersChanged()
-				 * && !getAdaptiveLODController().isRedrawNeeded() &&
-				 * !pForceRedraw) { return; }/*
-				 */
-
-				/*
-				 * System.out.println("isNewVolumeDataAvailable()=" +
-				 * isNewVolumeDataAvailable());
-				 * System.out.println("lOverlay2DChanged=" + lOverlay2DChanged);
-				 * System.out.println("lOverlay3DChanged=" + lOverlay3DChanged);
-				 * System.out.println("haveVolumeRenderingParametersChanged()="
-				 * + haveVolumeRenderingParametersChanged());
-				 * System.out.println(
-				 * "getAdaptiveLODController().isRedrawNeeded()=" +
-				 * getAdaptiveLODController().isRedrawNeeded());
-				 * System.out.println("pForceRedraw=" + pForceRedraw);/*
-				 */
-
-				final GL lGL = pDrawable.getGL();
-				int w, h;
-
-				lGL.glEnable(GL.GL_SCISSOR_TEST);
-
-				w = getWindowWidth();
-				h = getWindowHeight();
-
-				boolean lLastRenderPass = getAdaptiveLODController().beforeRendering();
-				float[] eyeShift;
-				int eyeCount;
-
-				if(getTranslationRotationControllers().size() == 0) {
-					eyeShift = new float[]{-0.1f, 0.0f, 0.0f, 0.1f, 0.0f, 0.0f};
-				} else {
-					eyeShift = getTranslationRotationControllers().get(0).getEyeShift();
-				}
-
-				if(System.getProperty("ClearVolume.EnableVR") == null) {
-					eyeShift = new float[]{0.0f, 0.0f, 0.0f, 0.0f, 0.0f, 0.0f};
-					eyeCount = 1;
-				} else {
-					eyeCount = 2;
-				}
-
-
-				for(int eye = 0; eye < eyeCount; eye++) {
-					if(System.getProperty("ClearVolume.EnableVR") == null) {
-						lGL.glViewport(0, 0, w, h);
-						lGL.glScissor(0, 0, w, h);
-					} else {
-						lGL.glViewport(w / 2 * eye, 0, w / 2, h);
-						lGL.glScissor(w / 2 * eye, 0, w / 2, h);
-					}
-
-					lGL.glClearColor(0, 0, 0, 1);
-					lGL.glClear(GL.GL_COLOR_BUFFER_BIT | GL.GL_DEPTH_BUFFER_BIT);
-					lGL.glDisable(GL.GL_CULL_FACE);
-					lGL.glEnable(GL.GL_BLEND);
-					lGL.glBlendFunc(GL.GL_ONE, GL.GL_ONE);
-					lGL.glBlendEquation(GL2ES3.GL_MAX);
-
-					setDefaultProjectionMatrix();
-
-				  GLMatrix lModelViewMatrix = getModelViewMatrix(new float[]{eyeShift[0+3*eye], eyeShift[1+3*eye], eyeShift[2+3*eye]});
-					GLMatrix lProjectionMatrix = getDefaultProjectionMatrix();
-
-					GLError.printGLErrors(lGL, "BEFORE RENDER VOLUME");
-
-					if (haveVolumeRenderingParametersChanged() || isNewVolumeDataAvailable())
-						getAdaptiveLODController().renderingParametersOrVolumeDataChanged();
-
-					renderVolume(lModelViewMatrix.clone()
-													.invert()
-													.transpose()
-													.getFloatArray(),
-									lProjectionMatrix.clone()
-													.invert()
-													.transpose()
-													.getFloatArray());
-
-
-					getAdaptiveLODController().afterRendering();
-
-					clearChangeOfVolumeParametersFlag();
-
-					GLError.printGLErrors(lGL, "AFTER RENDER VOLUME");
-
-					mGLProgram.use(lGL);
-
-					for (int i = 0; i < getNumberOfRenderLayers(); i++)
-						mLayerTextures[i].bind(i);
-
-					mQuadProjectionMatrixUniform.setFloatMatrix(mQuadProjectionMatrix.getFloatArray(),
-									false);
-
-					mQuadVertexArray.draw(GL.GL_TRIANGLES);
-
-					final GLMatrix lAspectRatioCorrectedProjectionMatrix = getAspectRatioCorrectedProjectionMatrix();
-
-					renderOverlays3D(lGL,
-									lAspectRatioCorrectedProjectionMatrix,
-									lModelViewMatrix);
-
-					renderOverlays2D(lGL, cOverlay2dProjectionMatrix);
-				}
-=======
 		return mLightVector;
 	}
 
@@ -845,7 +729,45 @@
 
 		return lModelViewMatrix;
 	}
->>>>>>> 4dc4fc6a
+
+	private GLMatrix getModelViewMatrix(final float eyeShift[])
+	{
+		// scaling...
+
+		// TODO: Hack - the first volume decides for the next ones, scene graph
+		// will
+		// solve this problem...
+		final double lScaleX = getVolumeSizeX(0) * getVoxelSizeX(0);
+		final double lScaleY = getVolumeSizeY(0) * getVoxelSizeY(0);
+		final double lScaleZ = getVolumeSizeZ(0) * getVoxelSizeZ(0);
+
+		final double lMaxScale = max(max(lScaleX, lScaleY), lScaleZ);
+
+		// building up the inverse Modelview matrix
+
+		applyControllersTransform();
+
+		final GLMatrix lModelViewMatrix = new GLMatrix();
+		lModelViewMatrix.setIdentity();
+
+		lModelViewMatrix.translate(	getTranslationX(),
+						getTranslationY(),
+						getTranslationZ());/**/
+
+		lModelViewMatrix.translate(eyeShift[0], eyeShift[1], eyeShift[2]);
+
+		lModelViewMatrix.mult(getQuaternion());
+
+		lModelViewMatrix.scale(	(float) (lScaleX / lMaxScale),
+						(float) (lScaleY / lMaxScale),
+						(float) (lScaleZ / lMaxScale));/**/
+
+		// lInvVolumeMatrix.mult(lEulerMatrix);
+
+		// lInvVolumeMatrix.transpose();
+
+		return lModelViewMatrix;
+	}
 
 	/**
 	 * @return the mNewtCanvasAWT
@@ -856,17 +778,11 @@
 		return mNewtCanvasAWT;
 	}
 
-<<<<<<< HEAD
-				if (lLastRenderPass) {
-					mGLVideoRecorder.screenshot(pDrawable, false);
-				}
-=======
 	@Override
 	public Collection<Overlay> getOverlays()
 	{
 		return mOverlayMap.values();
 	}
->>>>>>> 4dc4fc6a
 
 	/**
 	 * Returns the render texture height.
@@ -931,9 +847,6 @@
 		return mClearGLWindow.getWidth();
 	}
 
-<<<<<<< HEAD
-	private GLMatrix getModelViewMatrix(final float eyeShift[])
-=======
 	/**
 	 * Implementation of GLEventListener: Called to initialize the
 	 * GLAutoDrawable. This method will initialize the JCudaDriver and cause the
@@ -941,7 +854,6 @@
 	 */
 	@Override
 	public void init(final GLAutoDrawable drawable)
->>>>>>> 4dc4fc6a
 	{
 		final GL lGL = drawable.getGL();
 		lGL.setSwapInterval(1);
@@ -981,11 +893,6 @@
 				}
 				// System.out.println(lFragmentShaderSource);
 
-<<<<<<< HEAD
-		lModelViewMatrix.translate(eyeShift[0], eyeShift[1], eyeShift[2]);
-
-		lModelViewMatrix.mult(getQuaternion());
-=======
 				mGLProgram = GLProgram.buildProgram(lGL,
 													lVertexShaderSource,
 													lFragmentShaderSource);
@@ -998,7 +905,6 @@
 					mTexUnits[i] = mGLProgram.getUniform("texUnit" + i);
 					mTexUnits[i].setInt(i);
 				}
->>>>>>> 4dc4fc6a
 
 				mQuadVertexArray = new GLVertexArray(mGLProgram);
 				mQuadVertexArray.bind();
@@ -1016,56 +922,14 @@
 				lVerticesFloatArray.add(1, 1, 0, 1);
 				lVerticesFloatArray.add(-1, 1, 0, 1);
 
-<<<<<<< HEAD
-	private GLMatrix getModelViewMatrix()
-	{
-		// scaling...
-
-		final double lScaleX = getVolumeSizeX() * getVoxelSizeX();
-		final double lScaleY = getVolumeSizeY() * getVoxelSizeY();
-		final double lScaleZ = getVolumeSizeZ() * getVoxelSizeZ();
-
-		final double lMaxScale = max(max(lScaleX, lScaleY), lScaleZ);
-
-		// building up the inverse Modelview matrix
-
-		applyControllersTransform();
-
-		final GLMatrix lModelViewMatrix = new GLMatrix();
-		lModelViewMatrix.setIdentity();
-
-		lModelViewMatrix.translate(	getTranslationX(),
-						getTranslationY(),
-						getTranslationZ());/**/
-
-		lModelViewMatrix.mult(getQuaternion());
-
-		lModelViewMatrix.scale(	(float) (lScaleX / lMaxScale),
-						(float) (lScaleY / lMaxScale),
-						(float) (lScaleZ / lMaxScale));/**/
-
-		// lInvVolumeMatrix.mult(lEulerMatrix);
-
-		// lInvVolumeMatrix.transpose();
-
-		return lModelViewMatrix;
-	}
-
-	private void applyControllersTransform()
-	{
-		if (getRotationControllers().size() > 0)
-		{
-			final Quaternion lQuaternion = new Quaternion();
-=======
 				mQuadVertexArray.addVertexAttributeArray(	mPositionAttributeArray,
-															lVerticesFloatArray.getFloatBuffer());
->>>>>>> 4dc4fc6a
+								lVerticesFloatArray.getFloatBuffer());
 
 				mTexCoordAttributeArray = new GLVertexAttributeArray(	mTexCoordAttribute,
-																		2);
-
-				final GLFloatArray lTexCoordFloatArray = new GLFloatArray(	6,
-																			2);
+								2);
+
+				final GLFloatArray lTexCoordFloatArray = new GLFloatArray(6,
+								2);
 				lTexCoordFloatArray.add(0, 0);
 				lTexCoordFloatArray.add(1, 0);
 				lTexCoordFloatArray.add(1, 1);
@@ -1074,7 +938,7 @@
 				lTexCoordFloatArray.add(0, 1);
 
 				mQuadVertexArray.addVertexAttributeArray(	mTexCoordAttributeArray,
-															lTexCoordFloatArray.getFloatBuffer());
+								lTexCoordFloatArray.getFloatBuffer());
 
 			}
 			catch (final IOException e)
@@ -1098,7 +962,31 @@
 
 		}
 
-<<<<<<< HEAD
+	}
+
+	private void applyControllersTransform()
+			{
+				if (getRotationControllers().size() > 0)
+				{
+					final Quaternion lQuaternion = new Quaternion();
+
+					for (final RotationControllerInterface lRotationController : getRotationControllers())
+						if (lRotationController.isActive())
+						{
+							if (lRotationController instanceof RotationControllerWithRenderNotification)
+							{
+								final RotationControllerWithRenderNotification lRenderNotification = (RotationControllerWithRenderNotification) lRotationController;
+								lRenderNotification.notifyRender(this);
+							}
+							lQuaternion.mult(lRotationController.getQuaternion());
+
+							notifyChangeOfVolumeRenderingParameters();
+						}
+
+					lQuaternion.mult(getQuaternion());
+					setQuaternion(lQuaternion);
+				}
+
 //		if(getTranslationRotationControllers().size() > 0) {
 //			final Quaternion lQuaternion = new Quaternion();
 //
@@ -1111,8 +999,7 @@
 //
 //			setQuaternion(lQuaternion);
 //		}
-=======
-	}
+			}
 
 	/**
 	 * @return true if the implemented renderer initialized successfully.
@@ -1128,7 +1015,6 @@
 	public boolean isFullScreen()
 	{
 		return mClearGLWindow.isFullscreen();
->>>>>>> 4dc4fc6a
 	}
 
 	private boolean isOverlay2DChanged()
