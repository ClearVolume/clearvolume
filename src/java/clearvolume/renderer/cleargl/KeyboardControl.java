--- conflicted
+++ resolved
@@ -23,7 +23,8 @@
  * @author Loic Royer 2014
  *
  */
-class KeyboardControl extends KeyAdapter implements KeyListener {
+class KeyboardControl extends KeyAdapter implements KeyListener
+{
 
 	volatile boolean mToggleRotationTranslation = true;
 
@@ -58,32 +59,37 @@
 	 * @see com.jogamp.newt.event.KeyAdapter#keyPressed(com.jogamp.newt.event.KeyEvent)
 	 */
 	@Override
-	public void keyPressed(final KeyEvent pE) {
-		final AutoRotationController lAutoRotateController = mClearVolumeRenderer
-				.getAutoRotateController();
+	public void keyPressed(final KeyEvent pE)
+	{
+		final AutoRotationController lAutoRotateController = mClearVolumeRenderer.getAutoRotateController();
 
 		final boolean lIsShiftPressed = pE.isShiftDown();
 		final boolean lIsCtrlPressed = pE.isControlDown();
 		final boolean lIsMetaPressed = pE.isMetaDown();
-		final float lTranslationSpeed = lIsShiftPressed ? 0.1f
-				: (lIsMetaPressed ? 0.001f : 0.01f);
-		final float lRotationSpeed = (float) (2 * PI * (lIsShiftPressed ? 0.025f
-				: (lIsMetaPressed ? 0.0005f : 0.005f)));
+		final float lTranslationSpeed = lIsShiftPressed	? 0.1f
+																										: (lIsMetaPressed	? 0.001f
+																																			: 0.01f);
+		final float lRotationSpeed = (float) (2 * PI * (lIsShiftPressed	? 0.025f
+																																		: (lIsMetaPressed	? 0.0005f
+																																											: 0.005f)));
 		final float lAutoRotationSpeed = 0.01f * lRotationSpeed;
 
-		switch (pE.getKeyCode()) {
+		switch (pE.getKeyCode())
+		{
 		case KeyEvent.VK_SPACE:
 			mToggleRotationTranslation = !mToggleRotationTranslation;
 			break;
 		case KeyEvent.VK_DOWN:
-			if (mToggleRotationTranslation) {
-
-				if (lAutoRotateController.isActive())
-					lAutoRotateController
-							.addRotationSpeedX(-lAutoRotationSpeed);
-				else
-					mClearVolumeRenderer.getQuaternion().invert()
-							.rotateByAngleX(-lRotationSpeed).invert();
+			if (mToggleRotationTranslation)
+			{
+
+				if (lAutoRotateController.isActive())
+					lAutoRotateController.addRotationSpeedX(-lAutoRotationSpeed);
+				else
+					mClearVolumeRenderer.getQuaternion()
+															.invert()
+															.rotateByAngleX(-lRotationSpeed)
+															.invert();
 
 			}
 
@@ -92,15 +98,18 @@
 			mClearVolumeRenderer.notifyChangeOfVolumeRenderingParameters();
 			break;
 		case KeyEvent.VK_UP:
-			if (mToggleRotationTranslation) {
-				if (lAutoRotateController.isActive())
-					lAutoRotateController
-							.addRotationSpeedX(+lAutoRotationSpeed);
-				else
-					mClearVolumeRenderer.getQuaternion().invert()
-							.rotateByAngleX(+lRotationSpeed).invert();
-
-			} else
+			if (mToggleRotationTranslation)
+			{
+				if (lAutoRotateController.isActive())
+					lAutoRotateController.addRotationSpeedX(+lAutoRotationSpeed);
+				else
+					mClearVolumeRenderer.getQuaternion()
+															.invert()
+															.rotateByAngleX(+lRotationSpeed)
+															.invert();
+
+			}
+			else
 				mClearVolumeRenderer.addTranslationY(+lTranslationSpeed);
 
 			mClearVolumeRenderer.notifyChangeOfVolumeRenderingParameters();
@@ -108,29 +117,35 @@
 			break;
 
 		case KeyEvent.VK_LEFT:
-			if (mToggleRotationTranslation) {
-				if (lAutoRotateController.isActive())
-					lAutoRotateController
-							.addRotationSpeedY(-lAutoRotationSpeed);
-				else
-					mClearVolumeRenderer.getQuaternion().invert()
-							.rotateByAngleY(+lRotationSpeed).invert();
-
-			} else
+			if (mToggleRotationTranslation)
+			{
+				if (lAutoRotateController.isActive())
+					lAutoRotateController.addRotationSpeedY(-lAutoRotationSpeed);
+				else
+					mClearVolumeRenderer.getQuaternion()
+															.invert()
+															.rotateByAngleY(+lRotationSpeed)
+															.invert();
+
+			}
+			else
 				mClearVolumeRenderer.addTranslationX(-lTranslationSpeed);
 			mClearVolumeRenderer.notifyChangeOfVolumeRenderingParameters();
 
 			break;
 		case KeyEvent.VK_RIGHT:
-			if (mToggleRotationTranslation) {
-				if (lAutoRotateController.isActive())
-					lAutoRotateController
-							.addRotationSpeedY(+lAutoRotationSpeed);
-				else
-					mClearVolumeRenderer.getQuaternion().invert()
-							.rotateByAngleY(-lRotationSpeed).invert();
-
-			} else
+			if (mToggleRotationTranslation)
+			{
+				if (lAutoRotateController.isActive())
+					lAutoRotateController.addRotationSpeedY(+lAutoRotationSpeed);
+				else
+					mClearVolumeRenderer.getQuaternion()
+															.invert()
+															.rotateByAngleY(-lRotationSpeed)
+															.invert();
+
+			}
+			else
 				mClearVolumeRenderer.addTranslationX(+lTranslationSpeed);
 
 			mClearVolumeRenderer.notifyChangeOfVolumeRenderingParameters();
@@ -138,33 +153,37 @@
 			break;
 
 		case KeyEvent.VK_PAGE_DOWN:
-			if (mToggleRotationTranslation) {
-				if (lAutoRotateController.isActive())
-					lAutoRotateController
-							.addRotationSpeedZ(-lAutoRotationSpeed);
-				else
-					mClearVolumeRenderer.getQuaternion().invert()
-							.rotateByAngleZ(+lRotationSpeed).invert();
-
-			} else
-				mClearVolumeRenderer.addTranslationZ(-lTranslationSpeed
-						/ mClearVolumeRenderer.getFOV());
+			if (mToggleRotationTranslation)
+			{
+				if (lAutoRotateController.isActive())
+					lAutoRotateController.addRotationSpeedZ(-lAutoRotationSpeed);
+				else
+					mClearVolumeRenderer.getQuaternion()
+															.invert()
+															.rotateByAngleZ(+lRotationSpeed)
+															.invert();
+
+			}
+			else
+				mClearVolumeRenderer.addTranslationZ(-lTranslationSpeed / mClearVolumeRenderer.getFOV());
 
 			mClearVolumeRenderer.notifyChangeOfVolumeRenderingParameters();
 
 			break;
 		case KeyEvent.VK_PAGE_UP:
-			if (mToggleRotationTranslation) {
-				if (lAutoRotateController.isActive())
-					lAutoRotateController
-							.addRotationSpeedZ(+lAutoRotationSpeed);
-				else
-					mClearVolumeRenderer.getQuaternion().invert()
-							.rotateByAngleZ(-lRotationSpeed).invert();
-
-			} else
-				mClearVolumeRenderer.addTranslationZ(+lTranslationSpeed
-						/ mClearVolumeRenderer.getFOV());
+			if (mToggleRotationTranslation)
+			{
+				if (lAutoRotateController.isActive())
+					lAutoRotateController.addRotationSpeedZ(+lAutoRotationSpeed);
+				else
+					mClearVolumeRenderer.getQuaternion()
+															.invert()
+															.rotateByAngleZ(-lRotationSpeed)
+															.invert();
+
+			}
+			else
+				mClearVolumeRenderer.addTranslationZ(+lTranslationSpeed / mClearVolumeRenderer.getFOV());
 
 			mClearVolumeRenderer.notifyChangeOfVolumeRenderingParameters();
 
@@ -178,15 +197,17 @@
 			mClearVolumeRenderer.toggleRecording();
 
 		case KeyEvent.VK_R:
-			if (lAutoRotateController.isActive()
-					&& !lAutoRotateController.isRotating()) {
+			if (lAutoRotateController.isActive() && !lAutoRotateController.isRotating())
+			{
 				lAutoRotateController.setActive(false);
 			}
-			if (lAutoRotateController.isActive()) {
+			if (lAutoRotateController.isActive())
+			{
 				lAutoRotateController.stop();
-			} else {
-				mClearVolumeRenderer
-						.resetBrightnessAndGammaAndTransferFunctionRanges();
+			}
+			else
+			{
+				mClearVolumeRenderer.resetBrightnessAndGammaAndTransferFunctionRanges();
 				mClearVolumeRenderer.resetRotationTranslation();
 			}
 			break;
@@ -205,27 +226,23 @@
 
 		case KeyEvent.VK_O:
 			if (mClearVolumeRenderer.getFOV() == ClearVolumeRendererBase.cDefaultFOV)
-				mClearVolumeRenderer
-						.setFOV(ClearVolumeRendererBase.cOrthoLikeFOV);
-			else
-				mClearVolumeRenderer
-						.setFOV(ClearVolumeRendererBase.cDefaultFOV);
+				mClearVolumeRenderer.setFOV(ClearVolumeRendererBase.cOrthoLikeFOV);
+			else
+				mClearVolumeRenderer.setFOV(ClearVolumeRendererBase.cDefaultFOV);
 			break;
 
 		case KeyEvent.VK_I:
-			mClearVolumeRenderer.cycleRenderAlgorithm(mClearVolumeRenderer
-					.getCurrentRenderLayerIndex());
+			mClearVolumeRenderer.cycleRenderAlgorithm(mClearVolumeRenderer.getCurrentRenderLayerIndex());
 			break;
 
 		case KeyEvent.VK_L:
 			mMouseControl.toggleMoveLightMode();
 			break;
 
-
 		}
 
-		if (pE.getKeyCode() >= KeyEvent.VK_0
-				&& pE.getKeyCode() <= KeyEvent.VK_9) {
+		if (pE.getKeyCode() >= KeyEvent.VK_0 && pE.getKeyCode() <= KeyEvent.VK_9)
+		{
 			int lRenderLayerIndex = pE.getKeyCode() - KeyEvent.VK_0;
 
 			if (lRenderLayerIndex == 0)
@@ -233,15 +250,13 @@
 			else
 				lRenderLayerIndex--;
 
-			if (lRenderLayerIndex < mClearVolumeRenderer
-					.getNumberOfRenderLayers()) {
+			if (lRenderLayerIndex < mClearVolumeRenderer.getNumberOfRenderLayers())
+			{
 				if (lIsShiftPressed)
-					mClearVolumeRenderer.setLayerVisible(lRenderLayerIndex,
-							!mClearVolumeRenderer
-									.isLayerVisible(lRenderLayerIndex));
-				else
-					mClearVolumeRenderer
-							.setCurrentRenderLayer(lRenderLayerIndex);
+					mClearVolumeRenderer.setLayerVisible(	lRenderLayerIndex,
+																								!mClearVolumeRenderer.isLayerVisible(lRenderLayerIndex));
+				else
+					mClearVolumeRenderer.setCurrentRenderLayer(lRenderLayerIndex);
 			}
 		}
 
@@ -249,30 +264,24 @@
 
 	}
 
-	private void processOverlayRelatedEvents(KeyEvent pE) {
-		final Collection<Overlay> lOverlays = mClearVolumeRenderer
-				.getOverlays();
+	private void processOverlayRelatedEvents(KeyEvent pE)
+	{
+		final Collection<Overlay> lOverlays = mClearVolumeRenderer.getOverlays();
 
 		boolean lHasAnyOverlayBeenToggled = false;
 
 		for (final Overlay lOverlay : lOverlays)
-			if (lOverlay instanceof SingleKeyToggable) {
+			if (lOverlay instanceof SingleKeyToggable)
+			{
 				final SingleKeyToggable lSingleKeyToggable = (SingleKeyToggable) lOverlay;
 
-				final boolean lRightKey = pE.getKeyCode() == lSingleKeyToggable
-						.toggleKeyCode();
-				final boolean lRightModifiers = (pE.getModifiers() & lSingleKeyToggable
-						.toggleKeyModifierMask()) == lSingleKeyToggable
-						.toggleKeyModifierMask();
-
-<<<<<<< HEAD
-				if (lRightKey && lRightModifiers) {
-					lOverlay.toggleDisplay();
-=======
+				final boolean lRightKey = pE.getKeyCode() == lSingleKeyToggable.toggleKeyCode();
+				final boolean lRightModifiers = (pE.getModifiers() & lSingleKeyToggable.toggleKeyModifierMask()) == lSingleKeyToggable.toggleKeyModifierMask();
+
 				if (lRightKey && lRightModifiers)
 				{
 					lOverlay.toggleDisplayed();
->>>>>>> dd4a14b1
+
 					lHasAnyOverlayBeenToggled = true;
 				}
 			}
