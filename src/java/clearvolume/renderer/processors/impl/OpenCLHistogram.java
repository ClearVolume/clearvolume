--- conflicted
+++ resolved
@@ -83,15 +83,7 @@
 		getDevice().run(mKernelClearCounts, mNumberOfBins);
 
 		// compute the histogram
-<<<<<<< HEAD
 
-		System.out.println(mMax);
-		mKernelHist.setArgs(getVolumeBuffers()[pRenderLayerIndex], mBufCounts,
-				mMin, mMax, N_BINS);
-
-		getDevice().run(mKernelHist, (int) pWidthInVoxels,
-				(int) pHeightInVoxels, (int) pDepthInVoxels);
-=======
 		// System.out.println(mMax);
 		mKernelHist.setArgs(getVolumeBuffers()[0],
 												mBufCounts,
@@ -103,7 +95,6 @@
 										(int) pWidthInVoxels,
 										(int) pHeightInVoxels,
 										(int) pDepthInVoxels);
->>>>>>> dd4a14b1
 
 		// fetch it from the gpu
 		final IntBuffer out = getDevice().readIntBufferAsByte(mBufCounts)
