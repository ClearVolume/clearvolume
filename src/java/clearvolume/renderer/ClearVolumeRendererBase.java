--- conflicted
+++ resolved
@@ -100,6 +100,36 @@
 	private volatile NativeTypeEnum mNativeType = NativeTypeEnum.Byte;
 
 	/**
+	 * Adds a translation/rotation controller.
+	 *
+	 * @param pTranslationRotationControllerInterface
+	 *          translation/rotation controller
+	 */
+	@Override
+	public void addTranslationRotationController(TranslationRotationControllerInterface pTranslationRotationControllerInterface)
+	{
+		mTransRotControllerList.add(pTranslationRotationControllerInterface);
+	}
+
+
+	public ArrayList<RotationControllerInterface> getRotationControllers()
+	{
+		return mRotationControllerList;
+	}
+
+	/**
+	 * Returns the current list of rotation controllers.
+	 *
+	 * @return currently used rotation controller.
+	 */
+	@Override
+	public ArrayList<TranslationRotationControllerInterface> getTranslationRotationControllers()
+	{
+		return mTransRotControllerList;
+	}
+
+
+	/**
 	 * Rotation controller in addition to the mouse
 	 */
 	private final ArrayList<RotationControllerInterface> mRotationControllerList = new ArrayList<RotationControllerInterface>();
@@ -716,17 +746,6 @@
 	}
 
 	/**
-	 * Returns the current list of rotation controllers.
-	 *
-	 * @return currently used rotation controller.
-	 */
-	@Override
-	public ArrayList<RotationControllerInterface> getRotationControllers()
-	{
-		return mRotationControllerList;
-	}
-
-	/**
 	 * Returns object used for locking volume data copy for a given layer.
 	 *
 	 * @param pRenderLayerIndex
@@ -1985,24 +2004,6 @@
 	}
 
 	/**
-<<<<<<< HEAD
-	 * Adds a translation/rotation controller.
-	 *
-	 * @param pTranslationRotationControllerInterface
-	 *          translation/rotation controller
-	 */
-	@Override
-	public void addTranslationRotationController(TranslationRotationControllerInterface pTranslationRotationControllerInterface)
-	{
-		mTransRotControllerList.add(pTranslationRotationControllerInterface);
-	}
-
-	/**
-	 * Removes a rotation controller.
-	 *
-	 * @param pRotationControllerInterface
-	 *          rotation controller
-=======
 	 * Sets volume data buffer.
 	 * 
 	 * @param pRenderLayerIndex
@@ -2024,7 +2025,6 @@
 	 * 
 	 * 
 	 * @return true if transfer was completed (no time out)
->>>>>>> 4dc4fc6a
 	 */
 	@Override
 	public boolean setVolumeDataBuffer(	final int pRenderLayerIndex,
@@ -2094,26 +2094,6 @@
 	 * @return true if transfer was completed (no time out)
 	 */
 	@Override
-<<<<<<< HEAD
-	public ArrayList<RotationControllerInterface> getRotationControllers()
-	{
-		return mRotationControllerList;
-	}
-
-	/**
-	 * Returns the current list of rotation controllers.
-	 *
-	 * @return currently used rotation controller.
-	 */
-	@Override
-	public ArrayList<TranslationRotationControllerInterface> getTranslationRotationControllers()
-	{
-		return mTransRotControllerList;
-	}
-
-	@Override
-	public void toggleControlPanelDisplay()
-=======
 	public boolean setVolumeDataBuffer(	long pTimeOut,
 										TimeUnit pTimeUnit,
 										final int pRenderLayerIndex,
@@ -2121,7 +2101,6 @@
 										final long pVolumeSizeX,
 										final long pVolumeSizeY,
 										final long pVolumeSizeZ)
->>>>>>> 4dc4fc6a
 	{
 		return setVolumeDataBuffer(	pTimeOut,
 									pTimeUnit,
