--- conflicted
+++ resolved
@@ -1,23 +1,8 @@
 package clearvolume.renderer.jogl.overlay.std;
 
-<<<<<<< HEAD
+
 import cleargl.*;
-=======
-import java.io.IOException;
-import java.nio.FloatBuffer;
-
-import javax.media.opengl.GL;
-import javax.media.opengl.GL4;
-
-import cleargl.GLAttribute;
-import cleargl.GLFloatArray;
-import cleargl.GLMatrix;
-import cleargl.GLProgram;
-import cleargl.GLUniform;
-import cleargl.GLVertexArray;
-import cleargl.GLVertexAttributeArray;
 import clearvolume.renderer.DisplayRequestInterface;
->>>>>>> 53df7f8e
 import clearvolume.renderer.jogl.JOGLClearVolumeRenderer;
 import clearvolume.renderer.jogl.overlay.JOGLOverlay;
 
@@ -31,12 +16,7 @@
 	// seems to be supported
 
 	private static final FloatBuffer cBoxColor = FloatBuffer.wrap(new float[]
-<<<<<<< HEAD
 	{ 1.f, 0.f, 0.0f, 0.1f });
-=======
-	{ 1.f, 1.f, 1.f, 0.5f });
->>>>>>> 53df7f8e
-
 	private GLProgram mBoxGLProgram;
 
 	private GLAttribute mBoxPositionAttribute;
@@ -57,9 +37,9 @@
 		return "box";
 	}
 
-<<<<<<< HEAD
   @Override
-  public void init(GL4 pGL4)
+  public void init(	GL4 pGL4,
+                     DisplayRequestInterface pDisplayRequestInterface)
   {
     // box display: construct the program and related objects
     try
@@ -204,87 +184,12 @@
       e.printStackTrace();
     }
   }
-=======
+
 	@Override
 	public boolean hasChanged()
 	{
 		return false;
 	}
-
-	@Override
-	public void init(	GL4 pGL4,
-										DisplayRequestInterface pDisplayRequestInterface)
-	{
-		// box display: construct the program and related objects
-		try
-		{
-			mBoxGLProgram = GLProgram.buildProgram(	pGL4,
-																							JOGLClearVolumeRenderer.class,
-																							"shaders/box_vert.glsl",
-																							"shaders/box_frag.glsl");
-
-			mOverlayModelViewMatrixUniform = mBoxGLProgram.getUniform("modelview");
-			mOverlayProjectionMatrixUniform = mBoxGLProgram.getUniform("projection");
-
-			// Makes line anti-aliased:
-			// pGL4.glEnable(GL4.GL_BLEND);
-			// pGL4.glEnable(GL4.GL_LINE_SMOOTH);
-
-			// set the line with of the box
-			pGL4.glLineWidth(cBoxLineWidth);
-
-			// get all the shaders uniform locations
-			mBoxPositionAttribute = mBoxGLProgram.getAtribute("position");
-
-			mBoxColorUniform = mBoxGLProgram.getUniform("color");
-
-			// set up the vertices of the box
-			mBoxVertexArray = new GLVertexArray(mBoxGLProgram);
-			mBoxVertexArray.bind();
-			mBoxPositionAttributeArray = new GLVertexAttributeArray(mBoxPositionAttribute,
-																															4);
-
-			// FIXME this should be done with IndexArrays, but lets be lazy for
-			// now...
-			final GLFloatArray lVerticesFloatArray = new GLFloatArray(24, 4);
-
-			final float w = 0.5f;
-
-			lVerticesFloatArray.add(w, w, w, w);
-			lVerticesFloatArray.add(-w, w, w, w);
-			lVerticesFloatArray.add(-w, w, w, w);
-			lVerticesFloatArray.add(-w, -w, w, w);
-			lVerticesFloatArray.add(-w, -w, w, w);
-			lVerticesFloatArray.add(w, -w, w, w);
-			lVerticesFloatArray.add(w, -w, w, w);
-			lVerticesFloatArray.add(w, w, w, w);
-			lVerticesFloatArray.add(w, w, -w, w);
-			lVerticesFloatArray.add(-w, w, -w, w);
-			lVerticesFloatArray.add(-w, w, -w, w);
-			lVerticesFloatArray.add(-w, -w, -w, w);
-			lVerticesFloatArray.add(-w, -w, -w, w);
-			lVerticesFloatArray.add(w, -w, -w, w);
-			lVerticesFloatArray.add(w, -w, -w, w);
-			lVerticesFloatArray.add(w, w, -w, w);
-			lVerticesFloatArray.add(w, w, w, w);
-			lVerticesFloatArray.add(w, w, -w, w);
-			lVerticesFloatArray.add(-w, w, w, w);
-			lVerticesFloatArray.add(-w, w, -w, w);
-			lVerticesFloatArray.add(-w, -w, w, w);
-			lVerticesFloatArray.add(-w, -w, -w, w);
-			lVerticesFloatArray.add(w, -w, w, w);
-			lVerticesFloatArray.add(w, -w, -w, w);
-
-			mBoxVertexArray.addVertexAttributeArray(mBoxPositionAttributeArray,
-																							lVerticesFloatArray.getFloatBuffer());
-
-		}
-		catch (final IOException e)
-		{
-			e.printStackTrace();
-		}
-	}
->>>>>>> 53df7f8e
 
 	@Override
 	public void render(	GL4 pGL4,
