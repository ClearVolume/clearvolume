--- conflicted
+++ resolved
@@ -1,13 +1,4 @@
 package clearvolume.renderer.jogl.overlay.o3d;
-
-import java.awt.Font;
-import java.awt.FontFormatException;
-import java.io.IOException;
-import java.nio.FloatBuffer;
-
-import javax.media.opengl.GL4;
-
-import org.apache.commons.math3.stat.descriptive.SynchronizedDescriptiveStatistics;
 
 import cleargl.ClearTextRenderer;
 import cleargl.GLMatrix;
@@ -15,6 +6,12 @@
 import clearvolume.renderer.jogl.overlay.Overlay2D;
 import clearvolume.renderer.processors.Processor;
 import clearvolume.renderer.processors.ProcessorResultListener;
+import org.apache.commons.math3.stat.descriptive.SynchronizedDescriptiveStatistics;
+
+import javax.media.opengl.GL4;
+import java.awt.*;
+import java.io.IOException;
+import java.nio.FloatBuffer;
 
 /**
  * Drift Path Overlay.
@@ -27,17 +24,12 @@
 																							ProcessorResultListener<float[]>,
 																							Overlay2D
 {
-<<<<<<< HEAD
-  protected FloatBuffer mStartColor = FloatBuffer.wrap(new float[]{0.0f, 1.0f, 0.0f, 1.0f});
-  protected FloatBuffer mEndColor = FloatBuffer.wrap(new float[]{0.0f, 0.0f, 1.0f, 1.0f});
-  protected SynchronizedDescriptiveStatistics stats;
-=======
+
 	protected FloatBuffer mStartColor = FloatBuffer.wrap(new float[]
 	{ 0.0f, 1.0f, 0.0f, 1.0f });
 	protected FloatBuffer mEndColor = FloatBuffer.wrap(new float[]
 	{ 1.0f, 0.0f, 0.0f, 1.0f });
 	protected SynchronizedDescriptiveStatistics stats;
->>>>>>> 98ebabd8
 
 	protected ClearTextRenderer textRenderer;
 
