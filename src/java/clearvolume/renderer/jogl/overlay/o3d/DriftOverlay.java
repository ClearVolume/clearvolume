package clearvolume.renderer.jogl.overlay.o3d;

import java.awt.Font;
import java.awt.FontFormatException;
import java.io.IOException;
import java.nio.FloatBuffer;

import javax.media.opengl.GL4;

import org.apache.commons.math3.stat.descriptive.SynchronizedDescriptiveStatistics;

import cleargl.ClearTextRenderer;
import cleargl.GLMatrix;
import clearvolume.renderer.DisplayRequestInterface;
import clearvolume.renderer.jogl.overlay.Overlay2D;
import clearvolume.renderer.processors.Processor;
import clearvolume.renderer.processors.ProcessorResultListener;

/**
 * Drift Path Overlay.
 *
 * @author Ulrik Guenther (2015)
 *
 */
<<<<<<< HEAD
public class DriftOverlay extends PathOverlay	implements
																							ProcessorResultListener<float[]>,
																							Overlay2D
{
	protected FloatBuffer mStartColor = FloatBuffer.wrap(new float[]
	{ 0.0f, 0.0f, 1.0f, 1.0f });
	protected FloatBuffer mEndColor = FloatBuffer.wrap(new float[]
	{ 1.0f, 0.0f, 0.0f, 1.0f });
	protected SynchronizedDescriptiveStatistics stats;

	protected ClearTextRenderer textRenderer;

	/* (non-Javadoc)
	 * @see clearvolume.renderer.jogl.overlay.Overlay#getName()
	 */
	@Override
	public void init(	GL4 pGL4,
										DisplayRequestInterface pDisplayRequestInterface)
	{
		super.init(pGL4, pDisplayRequestInterface);

		textRenderer = new ClearTextRenderer(pGL4);
	}

	@Override
	public String getName()
	{
		return "drift-path";
	}

	public void addNewCenterOfMass(float x, float y, float z)
	{
		mPathPoints.add(x, y, z);
	}

	@Override
	public void notifyResult(Processor<float[]> pSource,
														float[] pResult)
	{
		addNewCenterOfMass(pResult[0], pResult[1], pResult[2]);
	}

	@Override
	public boolean hasChanged2D()
	{
		return false;
	}

	@Override
	public void render2D(	GL4 pGL4,
												GLMatrix pProjectionMatrix,
												GLMatrix pInvVolumeMatrix)
	{
		Font font = null;
		stats = new SynchronizedDescriptiveStatistics();

		try
		{
			font = Font.createFont(	Font.TRUETYPE_FONT,
															getClass().getResourceAsStream("fonts/SourceCodeProLight.ttf"))
									.deriveFont(12.0f);
		}
		catch (final FontFormatException e)
		{
			e.printStackTrace();
		}
		catch (final IOException e)
		{
			e.printStackTrace();
		}

		int i = 0;
		for (; i < getPathPoints().capacity(); i = i + 3)
		{
			final float x = getPathPoints().get(i);
			final float y = getPathPoints().get(i + 1);
			final float z = getPathPoints().get(i + 2);
			final float dist = (float) Math.sqrt(x * x + y * y + z * z);

			stats.addValue(dist);
		}

		textRenderer.drawTextAtPosition("drift stats: n=" + i
																				/ 3
																				+ " avg="
																				+ String.format("%.3f",
																												stats.getMean())
																				+ " stddev="
																				+ String.format("%.3f",
																												stats.getStandardDeviation())
																				+ " min="
																				+ String.format("%.3f",
																												stats.getMin())
																				+ " max="
																				+ String.format("%.3f",
																												stats.getMax()),
																		10,
																		15,
																		font,
																		FloatBuffer.wrap(new float[]
																		{ 1.0f, 1.0f, 1.0f }),
																		false);
	}
}
=======
public class DriftOverlay extends PathOverlay implements ProcessorResultListener<FloatBuffer>, Overlay2D {
  protected FloatBuffer mStartColor = FloatBuffer.wrap(new float[]{0.0f, 1.0f, 0.0f, 1.0f});
  protected FloatBuffer mEndColor = FloatBuffer.wrap(new float[]{1.0f, 0.0f, 0.0f, 1.0f});
  protected SynchronizedDescriptiveStatistics stats;

  protected ClearTextRenderer textRenderer;

  /* (non-Javadoc)
	 * @see clearvolume.renderer.jogl.overlay.Overlay#getName()
	 */
  @Override
  public void init(	GL4 pGL4,
                     DisplayRequestInterface pDisplayRequestInterface) {
    super.init(pGL4, pDisplayRequestInterface);

    super.mStartColor = mStartColor;
    super.mEndColor = mEndColor;
    textRenderer = new ClearTextRenderer(pGL4);
  }

  @Override
  public String getName() {
    return "drift-path";
  }

  public void addNewCenterOfMass(float x, float y, float z) {
    mPathPoints.add(x, y, z);
  }

  @Override
  public void notifyResult(Processor<FloatBuffer> pSource, FloatBuffer pResult) {
    addNewCenterOfMass(pResult.get(0), pResult.get(1), pResult.get(2));
  }

  @Override
  public boolean hasChanged2D() {
    return false;
  }

  @Override
  public void render2D(GL4 pGL4, GLMatrix pProjectionMatrix, GLMatrix pInvVolumeMatrix) {
    Font font = null;
    stats = new SynchronizedDescriptiveStatistics();

    try {
      font = Font.createFont(Font.TRUETYPE_FONT, getClass().getResourceAsStream("fonts/SourceCodeProLight.ttf")).deriveFont(12.0f);
    } catch (FontFormatException e) {
      e.printStackTrace();
    } catch (IOException e) {
      e.printStackTrace();
    }

    int i = 0;
    for(; i < getPathPoints().capacity(); i = i + 3) {
      float x = getPathPoints().get(i);
      float y = getPathPoints().get(i+1);
      float z = getPathPoints().get(i+2);
      float dist = (float)Math.sqrt(x*x + y*y + z*z);

      stats.addValue(dist);
    }

    textRenderer.drawTextAtPosition("drift stats: n=" + i/3 + " avg=" + String.format("%.3f", stats.getMean()) + " stddev=" + String.format("%.3f", stats.getStandardDeviation()) + " min=" + String.format("%.3f", stats.getMin()) + " max=" + String.format("%.3f", stats.getMax()), 10, 15, font, FloatBuffer.wrap(new float[]{1.0f, 1.0f, 1.0f}), false);
  }
}

>>>>>>> 075775f2
<|MERGE_RESOLUTION|>--- conflicted
+++ resolved
@@ -22,113 +22,11 @@
  * @author Ulrik Guenther (2015)
  *
  */
-<<<<<<< HEAD
+
 public class DriftOverlay extends PathOverlay	implements
 																							ProcessorResultListener<float[]>,
 																							Overlay2D
 {
-	protected FloatBuffer mStartColor = FloatBuffer.wrap(new float[]
-	{ 0.0f, 0.0f, 1.0f, 1.0f });
-	protected FloatBuffer mEndColor = FloatBuffer.wrap(new float[]
-	{ 1.0f, 0.0f, 0.0f, 1.0f });
-	protected SynchronizedDescriptiveStatistics stats;
-
-	protected ClearTextRenderer textRenderer;
-
-	/* (non-Javadoc)
-	 * @see clearvolume.renderer.jogl.overlay.Overlay#getName()
-	 */
-	@Override
-	public void init(	GL4 pGL4,
-										DisplayRequestInterface pDisplayRequestInterface)
-	{
-		super.init(pGL4, pDisplayRequestInterface);
-
-		textRenderer = new ClearTextRenderer(pGL4);
-	}
-
-	@Override
-	public String getName()
-	{
-		return "drift-path";
-	}
-
-	public void addNewCenterOfMass(float x, float y, float z)
-	{
-		mPathPoints.add(x, y, z);
-	}
-
-	@Override
-	public void notifyResult(Processor<float[]> pSource,
-														float[] pResult)
-	{
-		addNewCenterOfMass(pResult[0], pResult[1], pResult[2]);
-	}
-
-	@Override
-	public boolean hasChanged2D()
-	{
-		return false;
-	}
-
-	@Override
-	public void render2D(	GL4 pGL4,
-												GLMatrix pProjectionMatrix,
-												GLMatrix pInvVolumeMatrix)
-	{
-		Font font = null;
-		stats = new SynchronizedDescriptiveStatistics();
-
-		try
-		{
-			font = Font.createFont(	Font.TRUETYPE_FONT,
-															getClass().getResourceAsStream("fonts/SourceCodeProLight.ttf"))
-									.deriveFont(12.0f);
-		}
-		catch (final FontFormatException e)
-		{
-			e.printStackTrace();
-		}
-		catch (final IOException e)
-		{
-			e.printStackTrace();
-		}
-
-		int i = 0;
-		for (; i < getPathPoints().capacity(); i = i + 3)
-		{
-			final float x = getPathPoints().get(i);
-			final float y = getPathPoints().get(i + 1);
-			final float z = getPathPoints().get(i + 2);
-			final float dist = (float) Math.sqrt(x * x + y * y + z * z);
-
-			stats.addValue(dist);
-		}
-
-		textRenderer.drawTextAtPosition("drift stats: n=" + i
-																				/ 3
-																				+ " avg="
-																				+ String.format("%.3f",
-																												stats.getMean())
-																				+ " stddev="
-																				+ String.format("%.3f",
-																												stats.getStandardDeviation())
-																				+ " min="
-																				+ String.format("%.3f",
-																												stats.getMin())
-																				+ " max="
-																				+ String.format("%.3f",
-																												stats.getMax()),
-																		10,
-																		15,
-																		font,
-																		FloatBuffer.wrap(new float[]
-																		{ 1.0f, 1.0f, 1.0f }),
-																		false);
-	}
-}
-=======
-public class DriftOverlay extends PathOverlay implements ProcessorResultListener<FloatBuffer>, Overlay2D {
   protected FloatBuffer mStartColor = FloatBuffer.wrap(new float[]{0.0f, 1.0f, 0.0f, 1.0f});
   protected FloatBuffer mEndColor = FloatBuffer.wrap(new float[]{1.0f, 0.0f, 0.0f, 1.0f});
   protected SynchronizedDescriptiveStatistics stats;
@@ -157,10 +55,12 @@
     mPathPoints.add(x, y, z);
   }
 
-  @Override
-  public void notifyResult(Processor<FloatBuffer> pSource, FloatBuffer pResult) {
-    addNewCenterOfMass(pResult.get(0), pResult.get(1), pResult.get(2));
-  }
+	@Override
+	public void notifyResult(Processor<float[]> pSource,
+														float[] pResult)
+	{
+		addNewCenterOfMass(pResult[0], pResult[1], pResult[2]);
+	}
 
   @Override
   public boolean hasChanged2D() {
@@ -174,24 +74,23 @@
 
     try {
       font = Font.createFont(Font.TRUETYPE_FONT, getClass().getResourceAsStream("fonts/SourceCodeProLight.ttf")).deriveFont(12.0f);
-    } catch (FontFormatException e) {
+    } catch (final FontFormatException e) {
       e.printStackTrace();
-    } catch (IOException e) {
+    } catch (final IOException e) {
       e.printStackTrace();
     }
 
     int i = 0;
     for(; i < getPathPoints().capacity(); i = i + 3) {
-      float x = getPathPoints().get(i);
-      float y = getPathPoints().get(i+1);
-      float z = getPathPoints().get(i+2);
-      float dist = (float)Math.sqrt(x*x + y*y + z*z);
+      final float x = getPathPoints().get(i);
+      final float y = getPathPoints().get(i+1);
+      final float z = getPathPoints().get(i+2);
+      final float dist = (float)Math.sqrt(x*x + y*y + z*z);
 
       stats.addValue(dist);
     }
 
     textRenderer.drawTextAtPosition("drift stats: n=" + i/3 + " avg=" + String.format("%.3f", stats.getMean()) + " stddev=" + String.format("%.3f", stats.getStandardDeviation()) + " min=" + String.format("%.3f", stats.getMin()) + " max=" + String.format("%.3f", stats.getMax()), 10, 15, font, FloatBuffer.wrap(new float[]{1.0f, 1.0f, 1.0f}), false);
   }
-}
 
->>>>>>> 075775f2
+}