package clearvolume.renderer.opencl;

import java.net.URL;
import java.nio.Buffer;
import java.nio.ByteBuffer;
import java.nio.ByteOrder;
import java.nio.FloatBuffer;
import java.nio.ShortBuffer;
import java.util.ArrayList;

import org.bridj.Pointer;

import clearvolume.ClearVolumeCloseable;
import clearvolume.renderer.opencl.utils.JavaCLUtils;

import com.nativelibs4java.opencl.CLBuffer;
import com.nativelibs4java.opencl.CLContext;
import com.nativelibs4java.opencl.CLDevice;
import com.nativelibs4java.opencl.CLEvent;
import com.nativelibs4java.opencl.CLImage2D;
import com.nativelibs4java.opencl.CLImage3D;
import com.nativelibs4java.opencl.CLImageFormat;
import com.nativelibs4java.opencl.CLImageFormat.ChannelDataType;
import com.nativelibs4java.opencl.CLImageFormat.ChannelOrder;
import com.nativelibs4java.opencl.CLKernel;
import com.nativelibs4java.opencl.CLMem.Usage;
import com.nativelibs4java.opencl.CLPlatform;
import com.nativelibs4java.opencl.CLProgram;
import com.nativelibs4java.opencl.CLQueue;
import com.nativelibs4java.opencl.JavaCL;
import com.nativelibs4java.util.IOUtils;

import coremem.ContiguousMemoryInterface;
import coremem.fragmented.FragmentedMemoryInterface;

public class OpenCLDevice implements ClearVolumeCloseable
{

	public CLContext mCLContext;
	public CLProgram mCLProgram;
	public CLDevice mCLDevice;
	public CLQueue mCLQueue;
	public ByteOrder mCLContextByteOrder;

	public ArrayList<CLKernel> mCLKernelList = new ArrayList<CLKernel>();

	public boolean initCL()
	{
		return initCL(false);
	}

	public boolean initCL(final boolean useExistingOpenGLContext)
	{
		// initialize the platform and devices OpenCL will use
		// usually chooses the best, i.e. fastest, platform/device/context

		CLDevice lBestDevice = getBestDevice(true);
		if (lBestDevice == null)
			lBestDevice = getBestDevice(false);
		if (lBestDevice == null)
			lBestDevice = JavaCL.getBestDevice();

		if (lBestDevice == null)
		{
			System.err.println("Could not find best OpenCL device!");
			return false;
		}

		mCLDevice = lBestDevice;

		try
		{
			mCLContext = JavaCL.createContext(null, lBestDevice);
		}
		catch (final Throwable e)
		{
			System.err.println("failed to create OpenCL context");
			e.printStackTrace();
			return false;
		}

		try
		{
			mCLQueue = mCLContext.createDefaultQueue();
		}
		catch (final Throwable e)
		{
			System.err.println("failed to create default queue");
			e.printStackTrace();
			return false;
		}

		mCLContextByteOrder = mCLContext.getByteOrder();

		return (mCLContext != null && mCLContext != null && mCLQueue != null);

	}

	private CLDevice getBestDevice(boolean pGPUOnly)
	{
		CLDevice lBestDevice = null;
		try
		{
			final CLPlatform[] lCLPlatforms = JavaCL.listPlatforms();

			printDevicesInfo(lCLPlatforms);

			long lMaxMemory = 0;

			CLPlatform lBestPlatform = null;
			for (final CLPlatform lCLPlatform : lCLPlatforms)
			{
				final CLDevice lBestCLDeviceForPlateform = getDeviceWithMostMemory(	pGPUOnly,
																																						lCLPlatform);

				if (lBestCLDeviceForPlateform != null)
					if (lBestCLDeviceForPlateform.getGlobalMemSize() > lMaxMemory)
					{
						try
						{
							lMaxMemory = lBestCLDeviceForPlateform.getGlobalMemSize();
							lBestDevice = lBestCLDeviceForPlateform;
							lBestPlatform = lCLPlatform;
						}
						catch (final Throwable e)
						{
							e.printStackTrace();
						}
					}
			}

			if (lBestPlatform != null && lBestDevice != null)
				System.out.println("Found best device to be: " + lBestDevice.getName()
														+ " from platform "
														+ lBestPlatform.getName());

		}
		catch (final Throwable e)
		{
			System.err.println("failed to find best device");
			e.printStackTrace();
			return null;
		}
		return lBestDevice;
	}

	private void printDevicesInfo(final CLPlatform[] lCLPlatforms)
	{
		for (final CLPlatform lCLPlatform : lCLPlatforms)
		{
			System.out.format("Platform: %s \n", lCLPlatform);
			for (final CLDevice lCLDevice : lCLPlatform.listAllDevices(true))
			{
				try
				{
					System.out.format("	#device: %s \n", lCLDevice.toString());
					System.out.format("		*opencl version: %s \n",
														lCLDevice.getOpenCLCVersion());

					System.out.format("		*driver version: %s \n",
														lCLDevice.getDriverVersion());

					System.out.format("		*max mem alloc size: %d \n",
														lCLDevice.getMaxMemAllocSize());
					System.out.format("		*global mem size: %d \n",
														lCLDevice.getGlobalMemSize());

					System.out.format("		*max compute units: %d \n",
														lCLDevice.getMaxComputeUnits());
					System.out.format("		*max clock freq: %d \n",
														lCLDevice.getMaxClockFrequency());

					System.out.format("		*3d volume max width: %d \n",
														lCLDevice.getImage3DMaxWidth());
					System.out.format("		*3d volume max height: %d \n",
														lCLDevice.getImage3DMaxHeight());
					System.out.format("		*3d volume max depth: %d \n",
														lCLDevice.getImage3DMaxDepth());

					System.out.format("		*isHostUnifiedMemory: %s \n",
														lCLDevice.isHostUnifiedMemory()	? "true"
																														: "false");
				}
				catch (final Throwable e)
				{
					e.printStackTrace();
				}

			}
		}
	}

	private CLDevice getDeviceWithMostMemory(	boolean pGPUOnly,
																						CLPlatform pCLPlatform)
	{

		final CLDevice[] lDevices = pGPUOnly ? pCLPlatform.listGPUDevices(true)
																				: pCLPlatform.listCPUDevices(true);

		if (lDevices.length == 0)
			return null;

		long lBestDeviceGlobalMemSize = 0;
		CLDevice lBestDevice = null;

		try
		{
			for (final CLDevice lCLDevice : lDevices)
			{
				final long lDeviceGlobalMemSize = lCLDevice.getGlobalMemSize();

				System.out.println(lCLDevice.getPlatform().getName() + "."
														+ lCLDevice.getName()
														+ " L"
														+ lCLDevice.getLocalMemSize()
														/ 1024
														+ "k/G "
														+ lCLDevice.getGlobalMemSize()
														/ 1024
														/ 1024
														+ "M mem with "
														+ lCLDevice.getMaxComputeUnits()
														+ " compute units");

				final boolean lIsKnownHighPerfCard = lCLDevice.getName()
																											.toLowerCase()
																											.contains("geforce") || lCLDevice.getName()
																																												.toLowerCase()
																																												.contains("nvidia")
																							|| lCLDevice.getName()
																													.toLowerCase()
																													.contains("quadro")
																							|| lCLDevice.getName()
																													.toLowerCase()
																													.contains("firepro");

				if (lDeviceGlobalMemSize > lBestDeviceGlobalMemSize || (lDeviceGlobalMemSize >= lBestDeviceGlobalMemSize && lIsKnownHighPerfCard))
				{
					lBestDevice = lCLDevice;
					lBestDeviceGlobalMemSize = lDeviceGlobalMemSize;
				}

			}

			if (lBestDevice == null && lDevices.length >= 1)
			{
				lBestDevice = lDevices[0];
			}

		}
		catch (final Throwable e)
		{
			e.printStackTrace();
		}

		System.out.println(lBestDevice.getName() + " is best in platform "
												+ lBestDevice.getPlatform().getName());
		return lBestDevice;
	}

	public CLContext getContext()
	{
		return mCLContext;
	}

	public CLQueue getQueue()
	{
		return mCLQueue;
	}

	public void printInfo()
	{

		System.out.printf("Device name: \t %s \n", mCLDevice);

	}

	public int getKernelIndex(CLKernel pCLKernel)
	{
		return mCLKernelList.indexOf(pCLKernel);
	}

	public CLKernel compileKernel(final URL url, final String kernelName)
	{

		// Read the program sources and compile them :
		String src = "";
		try
		{
			src = IOUtils.readText(url);
		}
		catch (final Exception e)
		{
			System.err.println("couldn't read program source ");
			e.printStackTrace();
			return null;
		}

		try
		{
			mCLProgram = mCLContext.createProgram(src);
			mCLProgram.setFastRelaxedMath();
			mCLProgram.setFiniteMathOnly();
			mCLProgram.setMadEnable();
			// mCLProgram.setNoSignedZero();
			mCLProgram.setUnsafeMathOptimizations();/**/
			try
			{
				// mCLProgram.setNVOptimizationLevel(3);
			}
			catch (final Throwable e)
			{
			}
		}
		catch (final Exception e)
		{
			System.err.println("couldn't create program from " + src);
			e.printStackTrace();
			return null;
		}

		CLKernel lNewKernel = null;
		try
		{
			lNewKernel = mCLProgram.createKernel(kernelName);
			mCLKernelList.add(lNewKernel);
		}
		catch (final Exception e)
		{
			System.err.println("couldn't create kernel '" + kernelName
													+ "'");
			e.printStackTrace();
		}

		return lNewKernel;
	}

	public void setArgs(final CLKernel pCLKernel, Object... args)
	{
		if (mCLDevice == null || mCLContext == null || mCLQueue == null)
			return;

		pCLKernel.setArgs(args);
	}

	public void setArgs(final int pKernelIndex, Object... args)
	{
		if (mCLDevice == null || mCLContext == null || mCLQueue == null)
			return;

		mCLKernelList.get(pKernelIndex).setArgs(args);
	}

	public CLEvent run(	final int pKernelIndex,
											final int mNx,
											final int mNy)
	{
		if (mCLDevice == null || mCLContext == null || mCLQueue == null)
			return null;

		final CLEvent evt = mCLKernelList.get(pKernelIndex)
																			.enqueueNDRange(mCLQueue,
																											new int[]
																											{ mNx, mNy });
		evt.waitFor();
		return evt;
	}

	public CLEvent run(	final int pKernelIndex,
											final int mNx,
											final int mNy,
											final int mNz)
	{
		if (mCLDevice == null || mCLContext == null || mCLQueue == null)
			return null;

		final CLEvent evt = mCLKernelList.get(pKernelIndex)
																			.enqueueNDRange(mCLQueue,
																											new int[]
																											{ mNx, mNy, mNz });
		evt.waitFor();
		return evt;
	}

	public CLEvent run(	final int pKernelIndex,
											final int mNx,
											final int mNy,
											final int mNz,
											final int mNxLoc,
											final int mNyLoc,
											final int mNzLoc)

	{
		if (mCLDevice == null || mCLContext == null || mCLQueue == null)
			return null;

		final CLEvent evt = mCLKernelList.get(pKernelIndex)
																			.enqueueNDRange(mCLQueue,
																											new int[]
																											{ mNx, mNy, mNz },
																											new int[]
																											{ mNxLoc,
																												mNyLoc,
																												mNzLoc });
		evt.waitFor();
		return evt;
	}

	public CLEvent run(final CLKernel pCLKernel, final int mNx)
	{

		if (mCLDevice == null || mCLContext == null || mCLQueue == null)
			return null;

		final CLEvent evt = pCLKernel.enqueueNDRange(mCLQueue, new int[]
		{ mNx });
		evt.waitFor();
		return evt;
	}

	public CLEvent run(	final CLKernel pCLKernel,
											final int mNx,
											final int mNy)
	{

		if (mCLDevice == null || mCLContext == null || mCLQueue == null)
			return null;

		final CLEvent evt = pCLKernel.enqueueNDRange(mCLQueue, new int[]
		{ mNx, mNy });
		evt.waitFor();
		return evt;
	}

	public CLEvent run(	final CLKernel pCLKernel,
											final int mNx,
											final int mNy,
											final int mNz)
	{

		if (mCLDevice == null || mCLContext == null || mCLQueue == null)
			return null;

		final CLEvent evt = pCLKernel.enqueueNDRange(mCLQueue, new int[]
		{ mNx, mNy, mNz });
		evt.waitFor();
		return evt;
	}

	public CLEvent run(	final CLKernel pCLKernel,
											final int mNx,
											final int mNy,
											final int mNz,
											final int mNxLoc,
											final int mNyLoc,
											final int mNzLoc)

	{

		if (mCLDevice == null || mCLContext == null || mCLQueue == null)
			return null;

		final CLEvent evt = pCLKernel.enqueueNDRange(mCLQueue, new int[]
		{ mNx, mNy, mNz }, new int[]
		{ mNxLoc, mNyLoc, mNzLoc });
		evt.waitFor();
		return evt;
	}

	public CLImage2D createGenericImage2D(final long Nx,
																				final long Ny,
																				ChannelOrder pChannelOrder,
																				ChannelDataType pChannelDataType)
	{
		if (mCLDevice == null || mCLContext == null || mCLQueue == null)
			return null;

		final CLImageFormat fmt = new CLImageFormat(pChannelOrder,
																								pChannelDataType);

		return mCLContext.createImage2D(Usage.Input, fmt, Nx, Ny);

	}

	public CLImage2D createImage2D(final int Nx, final int Ny)
	{
		if (mCLDevice == null || mCLContext == null || mCLQueue == null)
			return null;

		final CLImageFormat fmt = new CLImageFormat(CLImageFormat.ChannelOrder.R,
																								CLImageFormat.ChannelDataType.SignedInt16);

		return mCLContext.createImage2D(Usage.Input, fmt, Nx, Ny);

	}

	public CLImage3D createShortImage3D(final long Nx,
																			final long Ny,
																			final long Nz)
	{
		if (mCLDevice == null || mCLContext == null || mCLQueue == null)
			return null;

		final CLImageFormat fmt = new CLImageFormat(CLImageFormat.ChannelOrder.R,
																								CLImageFormat.ChannelDataType.SignedInt16);

		return mCLContext.createImage3D(Usage.Input, fmt, Nx, Ny, Nz);

	}

	public CLImage3D createGenericImage3D(final long Nx,
																				final long Ny,
																				final long Nz,
																				ChannelOrder pChannelOrder,
																				ChannelDataType pChannelDataType)
	{
		if (mCLDevice == null || mCLContext == null || mCLQueue == null)
			return null;

		final CLImageFormat fmt = new CLImageFormat(pChannelOrder,
																								pChannelDataType);

		return mCLContext.createImage3D(Usage.Input, fmt, Nx, Ny, Nz);

	}

	public CLBuffer<Float> createInputFloatBuffer(final long N)
	{
		if (mCLDevice == null || mCLContext == null || mCLQueue == null)
			return null;

		return mCLContext.createFloatBuffer(Usage.Input, N);
	}

	public CLBuffer<Short> createInputShortBuffer(final long N)
	{
		if (mCLDevice == null || mCLContext == null || mCLQueue == null)
			return null;

		return mCLContext.createShortBuffer(Usage.Input, N);
	}

	public CLBuffer<Float> createOutputFloatBuffer(final long N)
	{

		if (mCLDevice == null || mCLContext == null || mCLQueue == null)
			return null;
		return mCLContext.createFloatBuffer(Usage.Output, N);
	}

	public CLBuffer<Short> createOutputShortBuffer(final long N)
	{
		if (mCLDevice == null || mCLContext == null || mCLQueue == null)
			return null;

		return mCLContext.createShortBuffer(Usage.Output, N);
	}

	public CLBuffer<Integer> createOutputIntBuffer(final long N)
	{
		if (mCLDevice == null || mCLContext == null || mCLQueue == null)
			return null;

		return mCLContext.createIntBuffer(Usage.Output, N);
	}

	public CLBuffer<Integer> createInputOutputIntBuffer(final long N)
	{

		if (mCLDevice == null || mCLContext == null || mCLQueue == null)
			return null;

		return mCLContext.createIntBuffer(Usage.InputOutput, N);
	}

	public CLBuffer<Byte> createOutputByteBuffer(final long N)
	{
		if (mCLDevice == null || mCLContext == null || mCLQueue == null)
			return null;

		return mCLContext.createByteBuffer(Usage.Output, N);
	}

	public CLBuffer<Byte> createInputOutputByteBuffer(final long N)
	{
		if (mCLDevice == null || mCLContext == null || mCLQueue == null)
			return null;

		return mCLContext.createByteBuffer(Usage.InputOutput, N);
	}

	public CLEvent writeFloatBuffer(final CLBuffer<Float> pCLBuffer,
																	final FloatBuffer pBuffer)
	{
		if (mCLDevice == null || mCLContext == null || mCLQueue == null)
			return null;

		final Pointer<Float> ptr = Pointer.pointerToFloats(pBuffer);

		return pCLBuffer.write(mCLQueue, ptr, true);

	}

	public CLEvent writeShortBuffer(final CLBuffer<Short> pCLBuffer,
																	final ShortBuffer pBuffer)
	{
		if (mCLDevice == null || mCLContext == null || mCLQueue == null)
			return null;

		final Pointer<Short> ptr = Pointer.pointerToShorts(pBuffer);

		return pCLBuffer.write(mCLQueue, ptr, true);

	}

	public CLEvent writeByteBuffer(	final CLBuffer<Byte> pCLBuffer,
																	final ByteBuffer pBuffer)
	{
		if (mCLDevice == null || mCLContext == null || mCLQueue == null)
			return null;

		final Pointer<Byte> ptr = Pointer.pointerToBytes(pBuffer);

		return pCLBuffer.write(mCLQueue, ptr, true);

	}

	public FloatBuffer readFloatBuffer(final CLBuffer<Float> pCLBuffer)
	{
		if (mCLDevice == null || mCLContext == null || mCLQueue == null)
			return null;

		return pCLBuffer.read(mCLQueue, 0, pCLBuffer.getElementCount())
										.getFloatBuffer();

	}

	public ShortBuffer readShortBuffer(final CLBuffer<Short> pCLBuffer)
	{
		if (mCLDevice == null || mCLContext == null || mCLQueue == null)
			return null;

		return pCLBuffer.read(mCLQueue, 0, pCLBuffer.getElementCount())
										.getShortBuffer();

	}

	public ByteBuffer readByteBuffer(final CLBuffer<Byte> pCLBuffer)
	{
		if (mCLDevice == null || mCLContext == null || mCLQueue == null)
			return null;

		return pCLBuffer.read(mCLQueue, 0, pCLBuffer.getElementCount())
										.getByteBuffer();

	}

	public ByteBuffer readIntBufferAsByte(final CLBuffer<Integer> pCLBuffer)
	{
		if (mCLDevice == null || mCLContext == null || mCLQueue == null)
			return null;

		return pCLBuffer.read(mCLQueue, 0, pCLBuffer.getElementCount())
										.getByteBuffer();

	}

	public CLEvent writeShortImage(	final CLImage3D img,
																	final ShortBuffer pShortBuffer)
	{
		if (mCLDevice == null || mCLContext == null || mCLQueue == null)
			return null;

		if (img.getWidth() * img.getHeight() * img.getDepth() != pShortBuffer.capacity())
		{

			System.err.println("image and buffer sizes dont align!");
			return null;
		}

		return img.write(	mCLQueue,
											0,
											0,
											0,
											img.getWidth(),
											img.getHeight(),
											img.getDepth(),
											0,
											0,
											pShortBuffer,
											true);

	}

	public CLEvent writeImage(final CLImage3D pCLImage3D,
														final ByteBuffer pByteBuffer)
	{
<<<<<<< HEAD
		return pCLImage3D.write(	mCLQueue,
=======
		if (mCLDevice == null || mCLContext == null || mCLQueue == null)
			return null;

		return img.write(	mCLQueue,
>>>>>>> 69e339d9
											0,
											0,
											0,
											pCLImage3D.getWidth(),
											pCLImage3D.getHeight(),
											pCLImage3D.getDepth(),
											0,
											0,
											pByteBuffer,
											true);
	}

	public ArrayList<CLEvent> writeImagePerPlane(	final CLImage3D img,
																		final FragmentedMemoryInterface pFragmentedMemoryInterface)
	{
		if (mCLDevice == null || mCLContext == null || mCLQueue == null)
			return null;

		final ArrayList<CLEvent> lEventList = new ArrayList<CLEvent>();

		int i = 0;
		for (final ContiguousMemoryInterface lMemory : pFragmentedMemoryInterface)
		{
			final Pointer<Byte> lBridJPointer = lMemory.getBridJPointer(Byte.class);
			final CLEvent lEvent = JavaCLUtils.writeImage3D(img,
																											mCLQueue,
																											lBridJPointer,
																											0,
																											0,
																											i++,
																											img.getWidth(),
																											img.getHeight(),
																											1,
																											false);
			lEventList.add(lEvent);
		}

		for (final CLEvent lEvent : lEventList)
			lEvent.waitFor();

		return lEventList;
	}

	public CLEvent writeImage(final CLImage3D img,
														final ContiguousMemoryInterface pContiguousMemoryInterface)
	{
		if (mCLDevice == null || mCLContext == null || mCLQueue == null)
			return null;

		final Pointer<Byte> lBridJPointer = pContiguousMemoryInterface.getBridJPointer(Byte.class);
		return JavaCLUtils.writeImage3D(img,
																		mCLQueue,
																		lBridJPointer,
																		0,
																		0,
																		0,
																		img.getWidth(),
																		img.getHeight(),
																		img.getDepth(),
																		true);

	}

	public CLEvent writeImage(final CLImage2D img, final Buffer pBuffer)

	{
		if (mCLDevice == null || mCLContext == null || mCLQueue == null)
			return null;

		return img.write(	mCLQueue,
											0,
											0,
											img.getWidth(),
											img.getHeight(),
											0,
											pBuffer,
											true);
	}

	public CLEvent writeImage(final CLImage2D img,
														final ContiguousMemoryInterface pContiguousMemoryInterface)
	{
		if (mCLDevice == null || mCLContext == null || mCLQueue == null)
			return null;

		final Pointer<Byte> lBridJPointer = pContiguousMemoryInterface.getBridJPointer(Byte.class);
		return img.write(	mCLQueue,
											0,
											0,
											img.getWidth(),
											img.getHeight(),
											0,
											lBridJPointer,
											true);
	}

	@Override
	public void close()
	{
		try
		{

			if (mCLKernelList != null)
				for (CLKernel lCLKernel : mCLKernelList)
				{
					lCLKernel.release();
					lCLKernel = null;
				}

			if (mCLProgram != null)
			{
				mCLProgram.release();
				mCLProgram = null;
			}

			if (mCLQueue != null)
			{
				mCLQueue.release();
				mCLQueue = null;
			}

			if (mCLContext != null)
			{
				mCLContext.release();
				mCLContext = null;
			}

			if (mCLDevice != null)
			{
				mCLDevice.release();
				mCLDevice = null;
			}

		}
		catch (final Throwable e)
		{
			e.printStackTrace();
		}
	}

}<|MERGE_RESOLUTION|>--- conflicted
+++ resolved
@@ -695,28 +695,26 @@
 	public CLEvent writeImage(final CLImage3D pCLImage3D,
 														final ByteBuffer pByteBuffer)
 	{
-<<<<<<< HEAD
-		return pCLImage3D.write(	mCLQueue,
-=======
-		if (mCLDevice == null || mCLContext == null || mCLQueue == null)
-			return null;
-
-		return img.write(	mCLQueue,
->>>>>>> 69e339d9
-											0,
-											0,
-											0,
-											pCLImage3D.getWidth(),
-											pCLImage3D.getHeight(),
-											pCLImage3D.getDepth(),
-											0,
-											0,
-											pByteBuffer,
-											true);
+
+		if (mCLDevice == null || mCLContext == null || mCLQueue == null)
+			return null;
+
+		return pCLImage3D.write(mCLQueue,
+
+														0,
+														0,
+														0,
+														pCLImage3D.getWidth(),
+														pCLImage3D.getHeight(),
+														pCLImage3D.getDepth(),
+														0,
+														0,
+														pByteBuffer,
+														true);
 	}
 
 	public ArrayList<CLEvent> writeImagePerPlane(	final CLImage3D img,
-																		final FragmentedMemoryInterface pFragmentedMemoryInterface)
+																								final FragmentedMemoryInterface pFragmentedMemoryInterface)
 	{
 		if (mCLDevice == null || mCLContext == null || mCLQueue == null)
 			return null;
