--- conflicted
+++ resolved
@@ -25,7 +25,7 @@
 public class OpenCLVolumeRenderer extends ClearGLVolumeRenderer
 																	implements GLEventListener
 {
-<<<<<<< HEAD
+
   private OpenCLDevice mCLDevice;
 
   private ClearCLBuffer[] mCLRenderBuffers;
@@ -426,6 +426,8 @@
                            getAdaptiveLODController().getPassIndex();
       final boolean lActive = getAdaptiveLODController().isActive();
 
+      float lAlphaBlending = 0.f;
+      
       int lMaxSteps = lMaxNumberSteps;
       float lDithering = 0;
       float lPhase = 0;
@@ -451,6 +453,7 @@
                           (float) getTransferRangeMin(pRenderLayerIndex),
                           (float) getTransferRangeMax(pRenderLayerIndex),
                           (float) getGamma(pRenderLayerIndex),
+                          (float) getAlphaBlending(pRenderLayerIndex),
                           lMaxSteps,
                           lDithering,
                           lPhase,
@@ -565,538 +568,6 @@
     }
 
   }
-=======
-	private OpenCLDevice mCLDevice;
-
-	private ClearCLBuffer[] mCLRenderBuffers;
-	private ClearCLImage[] mCLVolumeImages;
-	private ClearCLImage[] mCLTransferFunctionImages;
-
-	private ClearCLBuffer mCLInvModelViewBuffer, mCLInvProjectionBuffer;
-
-	private ClearCLKernel mCurrentRenderKernel,
-			mMaxProjectionRenderKernel, mIsoSurfaceRenderKernel,
-			mClearKernel;
-
-	private OffHeapMemory mTransferBuffer;
-
-	public OpenCLVolumeRenderer(final String pWindowName,
-															final int pWindowWidth,
-															final int pWindowHeight)
-	{
-		super("[OpenCL] " + pWindowName, pWindowWidth, pWindowHeight);
-
-	}
-
-	public OpenCLVolumeRenderer(final String pWindowName,
-															final int pWindowWidth,
-															final int pWindowHeight,
-															final NativeTypeEnum pNativeTypeEnum)
-	{
-		super("[OpenCL] "	+ pWindowName,
-					pWindowWidth,
-					pWindowHeight,
-					pNativeTypeEnum);
-
-	}
-
-	public OpenCLVolumeRenderer(final String pWindowName,
-															final int pWindowWidth,
-															final int pWindowHeight,
-															final NativeTypeEnum pNativeTypeEnum,
-															final int pMaxTextureWidth,
-															final int pMaxTextureHeight)
-	{
-		super("[OpenCL] "	+ pWindowName,
-					pWindowWidth,
-					pWindowHeight,
-					pNativeTypeEnum,
-					pMaxTextureWidth,
-					pMaxTextureHeight);
-
-	}
-
-	@SuppressWarnings("unchecked")
-	public OpenCLVolumeRenderer(final String pWindowName,
-															final Integer pWindowWidth,
-															final Integer pWindowHeight,
-															final String pNativeTypeEnum,
-															final Integer pMaxTextureWidth,
-															final Integer pMaxTextureHeight,
-															final Integer pNumberOfRenderLayers,
-															final Boolean pUseInCanvas)
-	{
-		this(	pWindowName,
-					pWindowWidth,
-					pWindowHeight,
-					NativeTypeEnum.valueOf(pNativeTypeEnum),
-					pMaxTextureWidth,
-					pMaxTextureHeight,
-					pNumberOfRenderLayers,
-					pUseInCanvas);
-	}
-
-	@SuppressWarnings("unchecked")
-	public OpenCLVolumeRenderer(final String pWindowName,
-															final Integer pWindowWidth,
-															final Integer pWindowHeight,
-															final NativeTypeEnum pNativeTypeEnum,
-															final Integer pMaxTextureWidth,
-															final Integer pMaxTextureHeight,
-															final Integer pNumberOfRenderLayers,
-															final Boolean useInCanvas)
-	{
-
-		super("[OpenCL] "	+ pWindowName,
-					pWindowWidth,
-					pWindowHeight,
-					pNativeTypeEnum,
-					pMaxTextureWidth,
-					pMaxTextureHeight,
-					pNumberOfRenderLayers,
-					useInCanvas);
-
-		mCLRenderBuffers = new ClearCLBuffer[pNumberOfRenderLayers];
-		mCLVolumeImages = new ClearCLImage[pNumberOfRenderLayers];
-		mCLTransferFunctionImages =
-															new ClearCLImage[pNumberOfRenderLayers];
-
-	}
-
-	@Override
-	protected boolean initVolumeRenderer()
-	{
-		mCLDevice = new OpenCLDevice();
-		mCLDevice.initCL();
-
-		if (mCLDevice.isCPU())
-			mAdaptiveLODController.setNumberOfPasses(mAdaptiveLODController.getMaxNumberOfPasses());
-
-		mCLDevice.printInfo();
-		mMaxProjectionRenderKernel = mCLDevice.compileKernel(	OpenCLVolumeRenderer.class,
-																													"kernels/VolumeRender.cl",
-																													"maxproj_render");
-		mClearKernel = mCLDevice.compileKernel(	OpenCLVolumeRenderer.class,
-																						"kernels/VolumeRender.cl",
-																						"clearbuffer");
-
-		mIsoSurfaceRenderKernel =
-														mCLDevice.compileKernel(OpenCLVolumeRenderer.class,
-																										"kernels/VolumeRender.cl",
-																										"isosurface_render");
-
-		mCLInvModelViewBuffer = mCLDevice.createInputFloatBuffer(16);
-		mCLInvProjectionBuffer = mCLDevice.createInputFloatBuffer(16);
-
-		for (int i = 0; i < getNumberOfRenderLayers(); i++)
-			prepareVolumeDataArray(i, null);
-
-		for (int i = 0; i < getNumberOfRenderLayers(); i++)
-			prepareTransferFunctionArray(i);
-
-		return true;
-	}
-
-	@Override
-	protected void notifyChangeOfTextureDimensions()
-	{
-		final int lRenderBufferSize =
-																getRenderHeight() * getRenderWidth();
-
-		for (int i = 0; i < getNumberOfRenderLayers(); i++)
-		{
-			if (mCLRenderBuffers[i] != null)
-				mCLRenderBuffers[i].close();
-			mCLRenderBuffers[i] =
-													mCLDevice.createInputOutputIntBuffer(lRenderBufferSize);
-		}
-	}
-
-	private void prepareVolumeDataArray(final int pRenderLayerIndex,
-																			final FragmentedMemoryInterface pVolumeDataBuffer)
-	{
-		synchronized (getSetVolumeDataBufferLock(pRenderLayerIndex))
-		{
-
-			FragmentedMemoryInterface lVolumeDataBuffer = pVolumeDataBuffer;
-			if (lVolumeDataBuffer == null)
-				lVolumeDataBuffer = getVolumeDataBuffer(pRenderLayerIndex);
-			if (lVolumeDataBuffer == null)
-				return;
-
-			final long lWidth = getVolumeSizeX(pRenderLayerIndex);
-			final long lHeight = getVolumeSizeY(pRenderLayerIndex);
-			final long lDepth = getVolumeSizeZ(pRenderLayerIndex);
-
-			final long lBytePerVoxel = getBytesPerVoxel();
-
-			if (lVolumeDataBuffer.getSizeInBytes() != (lWidth	* lHeight
-																									* lDepth
-																									* lBytePerVoxel))
-			{
-				throw new ClearVolumeMemoryException("Volume buffer has wrong size!");
-			}
-
-			if (getNativeType() == NativeTypeEnum.UnsignedByte)
-
-				mCLVolumeImages[pRenderLayerIndex] = mCLDevice.createGenericImage3D(lWidth,
-																																						lHeight,
-																																						lDepth,
-																																						ImageChannelDataType.UnsignedNormalizedInt8);
-			else if (getNativeType() == NativeTypeEnum.UnsignedShort)
-				mCLVolumeImages[pRenderLayerIndex] = mCLDevice.createGenericImage3D(lWidth,
-																																						lHeight,
-																																						lDepth,
-																																						ImageChannelDataType.UnsignedNormalizedInt16);
-			else if (getNativeType() == NativeTypeEnum.Byte)
-				mCLVolumeImages[pRenderLayerIndex] = mCLDevice.createGenericImage3D(lWidth,
-																																						lHeight,
-																																						lDepth,
-																																						ImageChannelDataType.UnsignedNormalizedInt8);
-			else if (getNativeType() == NativeTypeEnum.Short)
-				mCLVolumeImages[pRenderLayerIndex] = mCLDevice.createGenericImage3D(lWidth,
-																																						lHeight,
-																																						lDepth,
-																																						ImageChannelDataType.UnsignedNormalizedInt16);
-			else
-				throw new ClearVolumeUnsupportdDataTypeException("Received an unsupported data type: "
-																													+ getNativeType());
-
-			fillWithByteBuffer(	mCLVolumeImages[pRenderLayerIndex],
-													lVolumeDataBuffer);
-
-		}
-	}
-
-	private void prepareTransferFunctionArray(final int pRenderLayerIndex)
-	{
-
-		final float[] lTransferFunctionArray = getTransferFunction(pRenderLayerIndex).getArray();
-
-		/*
-		 * System.out.println("render layer %" + pRenderLayerIndex + " -> " +
-		 * Arrays.toString(lTransferFunctionArray));/*
-		 */
-
-		final int lTransferFunctionArrayLength = lTransferFunctionArray.length;
-
-		final int lNeededWidth = lTransferFunctionArrayLength / 4;
-		if (mCLTransferFunctionImages[pRenderLayerIndex] == null
-				|| mCLTransferFunctionImages[pRenderLayerIndex].getWidth() != lNeededWidth)
-		{
-			if (mCLTransferFunctionImages[pRenderLayerIndex] != null)
-				mCLTransferFunctionImages[pRenderLayerIndex].close();
-
-			mCLTransferFunctionImages[pRenderLayerIndex] = mCLDevice.createGenericImage2D(lNeededWidth,
-																																										1,
-																																										ImageChannelOrder.RGBA,
-																																										ImageChannelDataType.Float);
-		}
-
-		mCLDevice.writeImage(	mCLTransferFunctionImages[pRenderLayerIndex],
-													FloatBuffer.wrap(lTransferFunctionArray));
-
-	}
-
-	@Override
-	protected boolean[] renderVolume(	final float[] pInvModelViewMatrix,
-																		final float[] pInvProjectionMatrix)
-	{
-
-		doCaptureBuffersIfNeeded();
-
-		// System.out.println("render");
-		try
-		{
-			mCLDevice.writeFloatBuffer(	mCLInvModelViewBuffer,
-																	FloatBuffer.wrap(pInvModelViewMatrix));
-
-			mCLDevice.writeFloatBuffer(	mCLInvProjectionBuffer,
-																	FloatBuffer.wrap(pInvProjectionMatrix));
-
-			return updateBufferAndRunKernel();
-		}
-		catch (final Throwable e)
-		{
-			System.err.println(e.getLocalizedMessage());
-			return null;
-		}
-
-	}
-
-	private void doCaptureBuffersIfNeeded()
-	{
-		if (mVolumeCaptureFlag)
-		{
-			for (int l = 0; l < getNumberOfRenderLayers(); l++)
-			{
-				final ByteBuffer lCaptureBuffer;
-
-				synchronized (getSetVolumeDataBufferLock(l))
-				{
-					lCaptureBuffer = ByteBuffer	.allocateDirect((int) (getBytesPerVoxel()
-																																* getVolumeSizeX(l)
-																															* getVolumeSizeY(l)
-																															* getVolumeSizeZ(l)))
-																			.order(ByteOrder.nativeOrder());
-
-					mCLVolumeImages[getCurrentRenderLayerIndex()].writeTo(lCaptureBuffer,
-																																true);
-				}
-
-				notifyVolumeCaptureListeners(	lCaptureBuffer,
-																			getNativeType(),
-																			getVolumeSizeX(l),
-																			getVolumeSizeY(l),
-																			getVolumeSizeZ(l),
-																			getVoxelSizeX(l),
-																			getVoxelSizeY(l),
-																			getVoxelSizeZ(l));
-			}
-
-			mVolumeCaptureFlag = false;
-		}
-	}
-
-	private boolean[] updateBufferAndRunKernel()
-	{
-		final boolean[] lUpdated = new boolean[getNumberOfRenderLayers()];
-
-		lUpdated[0] = true;
-
-		boolean lAnyVolumeDataUpdated = false;
-
-		if (isVolumeDataUpdateAllowed())
-		{
-			for (int lLayerIndex = 0; lLayerIndex < getNumberOfRenderLayers(); lLayerIndex++)
-			{
-				synchronized (getSetVolumeDataBufferLock(lLayerIndex))
-				{
-					final FragmentedMemoryInterface lVolumeDataBuffer =
-																														getVolumeDataBuffer(lLayerIndex);
-
-					if (lVolumeDataBuffer != null)
-					{
-
-						clearVolumeDataBufferReference(lLayerIndex);
-
-						if (haveVolumeDimensionsChanged(lLayerIndex)
-								|| mCLVolumeImages[lLayerIndex] == null)
-						{
-							if (mCLVolumeImages[lLayerIndex] != null)
-							{
-
-								mCLVolumeImages[lLayerIndex].close();
-							}
-
-							prepareVolumeDataArray(lLayerIndex, lVolumeDataBuffer);
-						}
-						else
-						{
-							fillWithByteBuffer(	mCLVolumeImages[lLayerIndex],
-																	lVolumeDataBuffer);
-
-						}
-
-						notifyCompletionOfDataBufferCopy(lLayerIndex);
-						lAnyVolumeDataUpdated |= true;
-
-					}
-
-				}
-			}
-
-			clearVolumeDimensionsChanged();
-		}
-
-		if (lAnyVolumeDataUpdated
-					|| haveVolumeRenderingParametersChanged()
-				|| getAdaptiveLODController().isKernelRunNeeded())
-		{
-			for (int i = 0; i < getNumberOfRenderLayers(); i++)
-			{
-				if (mCLVolumeImages[i] != null)
-				{
-					runKernel(i);
-					lUpdated[i] = true;
-				}
-			}
-		}
-
-		return lUpdated;
-	}
-
-	private void fillWithByteBuffer(final ClearCLImage clImage3D,
-																	final FragmentedMemoryInterface pVolumeDataBuffer)
-	{
-		if (pVolumeDataBuffer.getNumberOfFragments() == 1)
-		{
-			final ContiguousMemoryInterface lContiguousBuffer =
-																												pVolumeDataBuffer.get(0);
-			mCLDevice.writeImage(clImage3D, lContiguousBuffer);
-		}
-		else
-			throw new UnsupportedOperationException("NOT SUPPORTED IN THIS VERSION");
-	}
-
-	private void runKernel(final int pRenderLayerIndex)
-	{
-		// System.out.println("kernel");
-		// System.out.println(mCLVolumeImages[i].getHeight());
-		if (isLayerVisible(pRenderLayerIndex))
-		{
-			prepareTransferFunctionArray(pRenderLayerIndex);
-
-			final int lMaxNumberSteps = getMaxSteps(pRenderLayerIndex);
-
-			final int lNumberOfPasses =
-																getAdaptiveLODController().getNumberOfPasses();
-
-			final int lPassIndex = getAdaptiveLODController().getPassIndex();
-			final boolean lActive = getAdaptiveLODController().isActive();
-
-			int lMaxSteps = lMaxNumberSteps;
-			float lDithering = 0;
-			float lAlphaBlending = 0.f;
-			float lPhase = 0;
-			int lClear = 0;
-
-			switch (getRenderAlgorithm(pRenderLayerIndex))
-			{
-			case MaxProjection:
-				mCurrentRenderKernel = mMaxProjectionRenderKernel;
-				lMaxSteps = max(16, lMaxNumberSteps / lNumberOfPasses);
-				lDithering = getDithering(pRenderLayerIndex)
-											* (1.0f	* (lNumberOfPasses - lPassIndex)
-													/ lNumberOfPasses);
-				lAlphaBlending = getAlphaBlending(pRenderLayerIndex);
-				lPhase = getAdaptiveLODController().getPhase();
-				lClear = (lPassIndex == 0) ? 0 : 1;
-				float[] lClipBox = getClipBox();
-
-				mCLDevice.setArgs(mCurrentRenderKernel,
-													mCLRenderBuffers[pRenderLayerIndex],
-													getRenderWidth(),
-													getRenderHeight(),
-													(float) getBrightness(pRenderLayerIndex),
-													(float) getTransferRangeMin(pRenderLayerIndex),
-													(float) getTransferRangeMax(pRenderLayerIndex),
-													(float) getGamma(pRenderLayerIndex),
-													lMaxSteps,
-													lDithering,
-													lAlphaBlending,
-													lPhase,
-													lClear,
-													lClipBox[0],
-													lClipBox[1],
-													lClipBox[2],
-													lClipBox[3],
-													lClipBox[4],
-													lClipBox[5],
-													mCLTransferFunctionImages[pRenderLayerIndex],
-													mCLInvProjectionBuffer,
-													mCLInvModelViewBuffer,
-													mCLVolumeImages[pRenderLayerIndex]);
-				break;
-			case IsoSurface:
-				mCurrentRenderKernel = mIsoSurfaceRenderKernel;
-
-				lClipBox = getClipBox();
-
-				lMaxSteps = max(16,
-												(lMaxNumberSteps * (1 + lPassIndex))
-														/ (2 * lNumberOfPasses));
-				lDithering = (float) pow(getDithering(pRenderLayerIndex)
-																		* (1.0f
-																				* (lNumberOfPasses - lPassIndex)
-																			/ lNumberOfPasses),
-																	2);
-				lPhase = getAdaptiveLODController().getPhase();
-				lClear = (lPassIndex == lNumberOfPasses - 1)
-									|| (lPassIndex == 0) ? 0 : 1;
-
-				final float[] lLightVector = getLightVector();
-
-				mCLDevice.setArgs(mCurrentRenderKernel,
-													mCLRenderBuffers[pRenderLayerIndex],
-													getRenderWidth(),
-													getRenderHeight(),
-													(float) getBrightness(pRenderLayerIndex),
-													(float) getTransferRangeMin(pRenderLayerIndex),
-													(float) getTransferRangeMax(pRenderLayerIndex),
-													(float) getGamma(pRenderLayerIndex),
-													lMaxSteps,
-													lDithering,
-													lPhase,
-													lClear,
-													lLightVector[0],
-													lLightVector[1],
-													lLightVector[2],
-													lClipBox[0],
-													lClipBox[1],
-													lClipBox[2],
-													lClipBox[3],
-													lClipBox[4],
-													lClipBox[5],
-													mCLTransferFunctionImages[pRenderLayerIndex],
-													mCLInvProjectionBuffer,
-													mCLInvModelViewBuffer,
-													mCLVolumeImages[pRenderLayerIndex]);
-				break;
-			}
-
-			mCLDevice.run(mCurrentRenderKernel,
-										getRenderWidth(),
-										getRenderHeight());
-
-		}
-		else
-		{
-			mCLDevice.setArgs(mClearKernel,
-												mCLRenderBuffers[pRenderLayerIndex],
-												getRenderWidth(),
-												getRenderHeight());
-
-			mCLDevice.run(mClearKernel,
-										getRenderWidth(),
-										getRenderHeight());
-
-		}
-
-		long lSizeInBytes =
-											mCLRenderBuffers[pRenderLayerIndex].getSizeInBytes();
-		if (mTransferBuffer == null
-				|| mTransferBuffer.getSizeInBytes() != lSizeInBytes)
-		{
-			if (mTransferBuffer != null)
-				mTransferBuffer.free();
-			mTransferBuffer = OffHeapMemory.allocateBytes(lSizeInBytes);
-		}
-
-		mCLDevice.copyCLBufferToPointer(mCLRenderBuffers[pRenderLayerIndex],
-																		mTransferBuffer);
-		copyBufferToTexture(pRenderLayerIndex,
-												mTransferBuffer.getByteBuffer());
-
-	}
-
-	@Override
-	public void close()
-	{
-		mDisplayReentrantLock.lock();
-		try
-		{
-			super.close();
-			if (mCLDevice != null)
-				mCLDevice.close();
-		}
-		finally
-		{
-			if (mDisplayReentrantLock.isHeldByCurrentThread())
-				mDisplayReentrantLock.unlock();
-		}
-
-	}
->>>>>>> 9a0260ff
+
 
 }