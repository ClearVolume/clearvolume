--- conflicted
+++ resolved
@@ -178,13 +178,8 @@
 							CLImageFormat.ChannelDataType.Float);
 		}
 
-<<<<<<< HEAD
-		mCLDevice.writeImage(	mCLTransferFunctionImages[pRenderLayerIndex],
-													FloatBuffer.wrap(lTransferFunctionArray));
-=======
 		mCLDevice.writeImage(mCLTransferFunctionImages[pRenderLayerIndex],
 				FloatBuffer.wrap(lTransferFunctionArray));
->>>>>>> 9350aa1d
 
 	}
 
@@ -308,13 +303,9 @@
 			prepareTransferFunctionArray(pRenderLayerIndex);
 
 			final int lMaxNumberSteps = getMaxSteps(pRenderLayerIndex);
-<<<<<<< HEAD
-			final int lNumberOfPasses = getAdaptiveLODController().getNumberOfPasses();
-=======
-			getAdaptiveLODController().notifyMaxNumberOfSteps(lMaxNumberSteps);
+
 			final int lNumberOfPasses = getAdaptiveLODController()
 					.getNumberOfPasses();
->>>>>>> 9350aa1d
 
 			final int lPassIndex = getAdaptiveLODController().getPassIndex();
 			final boolean lActive = getAdaptiveLODController().isActive();
@@ -336,27 +327,21 @@
 				break;
 			case IsoSurface:
 				mCurrentRenderKernel = mIsoSurfaceRenderKernel;
-<<<<<<< HEAD
-				lMaxSteps = (lMaxNumberSteps * (1 + lPassIndex)) / (2 * lNumberOfPasses);
-				lDithering = 0;// getDithering(pRenderLayerIndex) * (1.0f *
-												// (lNumberOfPasses - lPassIndex) / lNumberOfPasses);
-=======
+
 				lMaxSteps = (lMaxNumberSteps * (1 + lPassIndex))
 						/ (2 * lNumberOfPasses);
 				lDithering = getDithering(pRenderLayerIndex)
 						* (1.0f * (lNumberOfPasses - lPassIndex) / lNumberOfPasses);
->>>>>>> 9350aa1d
 				lClear = 0;
 				lPhase = 0;
 
 				break;
 			}
 
-			/*System.out.format("steps=%d, dith=%g, phase=%g, clear=%d \n",
-												lMaxSteps,
-												lDithering,
-												lPhase,
-												lClear);/**/
+			/*
+			 * System.out.format("steps=%d, dith=%g, phase=%g, clear=%d \n",
+			 * lMaxSteps, lDithering, lPhase, lClear);/*
+			 */
 
 			mCLDevice.setArgs(mCurrentRenderKernel,
 					mCLRenderBuffers[pRenderLayerIndex], getTextureWidth(),
