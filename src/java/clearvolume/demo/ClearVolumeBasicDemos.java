--- conflicted
+++ resolved
@@ -289,17 +289,6 @@
 
 		final int lMaxTextureRes = 2048;
 
-<<<<<<< HEAD
-		/*final ClearVolumeRendererInterface lClearVolumeRenderer = ClearVolumeRendererFactory.newBestRenderer(	"ClearVolumeTest",/**/
-		final ClearVolumeRendererInterface lClearVolumeRenderer = ClearVolumeRendererFactory.newOpenCLRenderer(	"ClearVolumeTest",/**/
-																																																					768,
-																																																					768,
-																																																					NativeTypeEnum.UnsignedShort,
-																																																					lMaxTextureRes,
-																																																					lMaxTextureRes,
-																																																					1,
-																																																					false);
-=======
 		final ClearVolumeRendererInterface lClearVolumeRenderer = ClearVolumeRendererFactory.newOpenCLRenderer(	"ClearVolumeTest",
 																																																					// final
 																																																					// ClearVolumeRendererInterface
@@ -314,7 +303,7 @@
 																																																						lMaxTextureRes,
 																																																						1,
 																																																						false);
->>>>>>> 9fffdaa3
+
 
 		lClearVolumeRenderer.setTransferFunction(TransferFunctions.getDefault());
 		lClearVolumeRenderer.setVisible(true);
