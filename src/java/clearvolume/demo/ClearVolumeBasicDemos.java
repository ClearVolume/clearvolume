--- conflicted
+++ resolved
@@ -292,7 +292,6 @@
 	public void demoWith16BitGeneratedDatasetStreaming() throws InterruptedException,
 														IOException
 	{
-<<<<<<< HEAD
 		final ClearVolumeRendererInterface lClearVolumeRenderer = ClearVolumeRendererFactory.newBestRenderer(	"ClearVolumeTest",
 																																																						512,
 																																																						512,
@@ -301,16 +300,6 @@
 																																																						512,
 																																																						1,
 																																																						false);
-=======
-		final ClearVolumeRendererInterface lClearVolumeRenderer = ClearVolumeRendererFactory.newOpenCLRenderer(	"ClearVolumeTest",
-																												512,
-																												512,
-																												NativeTypeEnum.UnsignedShort,
-																												512,
-																												512,
-																												1,
-																												false);
->>>>>>> 4dc4fc6a
 		lClearVolumeRenderer.setTransferFunction(TransferFunctions.getDefault());
 		lClearVolumeRenderer.setVisible(true);
 
