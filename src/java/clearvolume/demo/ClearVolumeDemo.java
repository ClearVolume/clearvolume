package clearvolume.demo;

import static java.lang.Math.abs;
import io.scif.FormatException;

import java.awt.BorderLayout;
import java.awt.Container;
import java.awt.Dimension;
import java.io.IOException;
import java.io.InputStream;
import java.lang.reflect.InvocationTargetException;
import java.lang.reflect.Member;
import java.lang.reflect.Method;
import java.nio.ByteBuffer;
import java.nio.IntBuffer;
import java.util.Arrays;

import javax.swing.JFrame;
import javax.swing.SwingUtilities;

import org.junit.Test;

import clearvolume.controller.ExternalRotationController;
import clearvolume.demo.fauxscope.Fauxscope;
import clearvolume.demo.fauxscope.LevyFlightRandomizer;
import clearvolume.projections.ProjectionAlgorithm;
import clearvolume.renderer.ClearVolumeRendererInterface;
import clearvolume.renderer.VolumeCaptureListener;
import clearvolume.renderer.clearcuda.JCudaClearVolumeRenderer;
import clearvolume.renderer.factory.ClearVolumeRendererFactory;
import clearvolume.renderer.jogl.overlay.o2d.GraphOverlay;
import clearvolume.renderer.jogl.overlay.o2d.ImageQualityOverlay;
import clearvolume.renderer.jogl.overlay.o3d.DriftOverlay;
import clearvolume.renderer.jogl.overlay.o3d.PathOverlay;
import clearvolume.renderer.opencl.OpenCLVolumeRenderer;
import clearvolume.renderer.processors.Processor;
import clearvolume.renderer.processors.ProcessorResultListener;
import clearvolume.renderer.processors.impl.CUDAProcessorTest;
import clearvolume.renderer.processors.impl.OpenCLCenterMass;
import clearvolume.renderer.processors.impl.OpenCLHistogram;
import clearvolume.renderer.processors.impl.OpenCLTenengrad;
import clearvolume.renderer.processors.impl.OpenCLTest;
import clearvolume.transferf.TransferFunctions;

import com.jogamp.newt.awt.NewtCanvasAWT;

public class ClearVolumeDemo {

	private static ClearVolumeRendererInterface mClearVolumeRenderer;

	public static void main(final String[] argv) throws ClassNotFoundException {
		if (argv.length == 0) {
			final Class<?> c = Class
					.forName("clearvolume.demo.ClearVolumeDemo");

			System.out
					.println("Give one of the following method names as parameter:");

			for (final Member m : c.getMethods()) {
				final String name = ((Method) m).getName();

				if (name.substring(0, 4).equals("demo")) {
					System.out.println("Demo: " + ((Method) m).getName());
				}
			}
		} else {
			final ClearVolumeDemo cvdemo = new ClearVolumeDemo();
			Method m;

			try {
				m = cvdemo.getClass().getMethod(argv[0]);
			} catch (final Exception e) {
				System.out.println("Could not launch " + argv[0]
						+ " because ...");
				e.printStackTrace();

				return;
			}

			try {
				System.out.println("Running " + argv[0] + "()...");
				m.invoke(cvdemo);
			} catch (final Exception e) {
				e.printStackTrace();
			}
		}

	}

	@Test
	public void demoOpenCLProcessors() throws InterruptedException, IOException {

		final ClearVolumeRendererInterface lClearVolumeRenderer = ClearVolumeRendererFactory
				.newOpenCLRenderer("ClearVolumeTest", 1024, 1024, 1, 512, 512,
						1, false);
		lClearVolumeRenderer.addOverlay(new PathOverlay());
		lClearVolumeRenderer.addProcessor(new CUDAProcessorTest());

		final OpenCLTest myProc = new OpenCLTest();
		myProc.addResultListener(new ProcessorResultListener<Double>() {

			@Override
			public void notifyResult(final Processor<Double> pSource,
					final Double pResult) {
				System.out.println(pResult);
			}
		});

		lClearVolumeRenderer.addProcessor(myProc);

		lClearVolumeRenderer.setTransferFunction(TransferFunctions
				.getGrayLevel());
		lClearVolumeRenderer.setVisible(true);

		final int lResolutionX = 256;
		final int lResolutionY = lResolutionX;
		final int lResolutionZ = lResolutionX;

		final byte[] lVolumeDataArray = new byte[lResolutionX * lResolutionY
				* lResolutionZ];

		for (int z = 0; z < lResolutionZ; z++)
			for (int y = 0; y < lResolutionY; y++)
				for (int x = 0; x < lResolutionX; x++) {
					final int lIndex = x + lResolutionX * y + lResolutionX
							* lResolutionY * z;
					int lCharValue = (((byte) x ^ (byte) y ^ (byte) z));
					if (lCharValue < 12)
						lCharValue = 0;
					lVolumeDataArray[lIndex] = (byte) lCharValue;
				}

		lClearVolumeRenderer.setVolumeDataBuffer(0,
				ByteBuffer.wrap(lVolumeDataArray), lResolutionX, lResolutionY,
				lResolutionZ);
		lClearVolumeRenderer.requestDisplay();

		while (lClearVolumeRenderer.isShowing()) {
			Thread.sleep(500);
		}

		lClearVolumeRenderer.close();
	}

	@Test
	public void demoOpenCLTenengrad() throws InterruptedException, IOException {

		final ClearVolumeRendererInterface lClearVolumeRenderer = ClearVolumeRendererFactory
				.newOpenCLRenderer("ClearVolumeTest", 512, 512, 1, 512, 512, 1,
						false);
		final GraphOverlay lGraphOverlay = new GraphOverlay(1024);
		lClearVolumeRenderer.addOverlay(lGraphOverlay);

		final OpenCLTenengrad lOpenCLTenengrad = new OpenCLTenengrad();
		lOpenCLTenengrad
				.addResultListener(new ProcessorResultListener<Double>() {
					@Override
					public void notifyResult(final Processor<Double> pSource,
							final Double pResult) {
						System.out.println("tenengrad = " + pResult);
					}
				});

		lClearVolumeRenderer.addProcessor(lOpenCLTenengrad);
		lOpenCLTenengrad.addResultListener(lGraphOverlay);

		lClearVolumeRenderer.setTransferFunction(TransferFunctions
				.getGrayLevel());
		lClearVolumeRenderer.setVisible(true);

		final int lResolutionX = 400;
		final int lResolutionY = lResolutionX;
		final int lResolutionZ = lResolutionX;

		final byte[] lVolumeDataArray = new byte[lResolutionX * lResolutionY
				* lResolutionZ];

		for (int z = 0; z < lResolutionZ; z++)
			for (int y = 0; y < lResolutionY; y++)
<<<<<<< HEAD
				for (int x = 0; x < lResolutionX; x++)
				{
					final int lIndex = x + lResolutionX
															* y
															+ lResolutionX
															* lResolutionY
															* z;
					int lCharValue = (((byte) x ^ (byte) y ^ (byte) z));
					if (lCharValue < 12)
						lCharValue = 0;

					lVolumeDataArray[lIndex] = (byte) lCharValue;
					// mVolumeDataArray[lIndex] = (byte) (255 * x
					// * x
					// / lResolutionX / lResolutionX);
=======
				for (int x = 0; x < lResolutionX; x++) {
					final int lIndex = x + lResolutionX * y + lResolutionX
							* lResolutionY * z;
					lVolumeDataArray[lIndex] = (byte) (255 * (x % 10)
							* (y % 10) * (z % 10) / 1000.f);
>>>>>>> 51817116

				}

		lClearVolumeRenderer.setVolumeDataBuffer(0,
				ByteBuffer.wrap(lVolumeDataArray), lResolutionX, lResolutionY,
				lResolutionZ);
		lClearVolumeRenderer.requestDisplay();

		int s = 10;

		while (lClearVolumeRenderer.isShowing()) {

			Thread.sleep(100);
			int scubed = s * s * s;
			for (int z = 0; z < lResolutionZ; z++)
				for (int y = 0; y < lResolutionY; y++)
					for (int x = 0; x < lResolutionX; x++) {
						final int lIndex = x + lResolutionX * y + lResolutionX
								* lResolutionY * z;
						lVolumeDataArray[lIndex] = (byte) (255 * (x % s)
								* (y % s) * (z % s) / scubed);

<<<<<<< HEAD
			/*
			 * for (int i = 1; i < mVolumeDataArray.length - 1; i++)
			 * mVolumeDataArray[i] = (byte) (((mVolumeDataArray[i - 1] + s
			 * mVolumeDataArray[i] + mVolumeDataArray[i + 1]) / (s + 2)));
			 */
			for (int i = 1; i < lVolumeDataArray.length - 1; i++)
				lVolumeDataArray[i] = (byte) (.99 * lVolumeDataArray[i]);
=======
					}
>>>>>>> 51817116

			lClearVolumeRenderer.setVolumeDataBuffer(0,
					ByteBuffer.wrap(lVolumeDataArray), lResolutionX,
					lResolutionY, lResolutionZ);
			lClearVolumeRenderer.requestDisplay();

			s = (5 + (s + 1) % 100);

		}

		lClearVolumeRenderer.close();
	}

	@Test
	public void demoImageQualityOverlayAndProcessor()
			throws InterruptedException, IOException {

		final ClearVolumeRendererInterface lClearVolumeRenderer = ClearVolumeRendererFactory
				.newOpenCLRenderer("ClearVolumeTest", 512, 512, 1, 512, 512, 1,
						false);
		final ImageQualityOverlay lImageQualityOverlay = new ImageQualityOverlay();
		lClearVolumeRenderer.addOverlay(lImageQualityOverlay);
		lClearVolumeRenderer
				.addProcessors(lImageQualityOverlay.getProcessors());

		lClearVolumeRenderer.setTransferFunction(TransferFunctions
				.getGrayLevel());
		lClearVolumeRenderer.setVisible(true);

		final int lResolutionX = 256;
		final int lResolutionY = lResolutionX;
		final int lResolutionZ = lResolutionX;

		final byte[] lVolumeDataArray = new byte[lResolutionX * lResolutionY
				* lResolutionZ];

		for (int z = 0; z < lResolutionZ; z++)
			for (int y = 0; y < lResolutionY; y++)
				for (int x = 0; x < lResolutionX; x++) {
					final int lIndex = x + lResolutionX * y + lResolutionX
							* lResolutionY * z;
					int lCharValue = (((byte) x ^ (byte) y ^ (byte) z));
					if (lCharValue < 12)
						lCharValue = 0;

					lVolumeDataArray[lIndex] = (byte) lCharValue;
					// mVolumeDataArray[lIndex] = (byte) (255 * x
					// * x
					// / lResolutionX / lResolutionX);

				}

		lClearVolumeRenderer.setVolumeDataBuffer(0,
				ByteBuffer.wrap(lVolumeDataArray), lResolutionX, lResolutionY,
				lResolutionZ);
		lClearVolumeRenderer.requestDisplay();

		final double s = 0;
		while (lClearVolumeRenderer.isShowing()) {

			Thread.sleep(100);

			// lOpenCLTenengrad.setSigma(s);
			// s += .5;

			for (int i = 1; i < lVolumeDataArray.length - 1; i++)
				lVolumeDataArray[i] = (byte) ((lVolumeDataArray[i - 1] + 2
						* lVolumeDataArray[i] + lVolumeDataArray[i + 1]) / 4);

			lClearVolumeRenderer.setVolumeDataBuffer(0,
					ByteBuffer.wrap(lVolumeDataArray), lResolutionX,
					lResolutionY, lResolutionZ);
			lClearVolumeRenderer.requestDisplay();
		}

		lClearVolumeRenderer.close();
	}

	@Test
	public void demoOpenCLCenterOfMass() throws InterruptedException,
			IOException {

		final ClearVolumeRendererInterface lClearVolumeRenderer = ClearVolumeRendererFactory
				.newOpenCLRenderer("ClearVolumeTest", 512, 512, 1, 512, 512, 1,
						false);
		final DriftOverlay lDriftOverlay = new DriftOverlay();
		lClearVolumeRenderer.addOverlay(lDriftOverlay);

		final OpenCLCenterMass lOpenCLCenterMass = new OpenCLCenterMass();
		lOpenCLCenterMass
				.addResultListener(new ProcessorResultListener<float[]>() {
					@Override
					public void notifyResult(final Processor<float[]> pSource,
							final float[] pResult) {

						System.out.println("center of mass [x,y,z,mass]: "
								+ Arrays.toString(pResult));
					}
				});

		lClearVolumeRenderer.addProcessor(lOpenCLCenterMass);
		// TODO: put that back:
		// lOpenCLCenterMass.addResultListener(lDriftOverlay);

		lClearVolumeRenderer.setTransferFunction(TransferFunctions
				.getGrayLevel());
		lClearVolumeRenderer.setVisible(true);

		final int lResolutionX = 256;
		final int lResolutionY = lResolutionX + 1;
		final int lResolutionZ = 256;

		final byte[] lVolumeDataArray = new byte[lResolutionX * lResolutionY
				* lResolutionZ];

		for (int z = 0; z < lResolutionZ; z++)
			for (int y = 0; y < lResolutionY; y++)
				for (int x = 0; x < lResolutionX; x++) {
					final int lIndex = x + lResolutionX * y + lResolutionX
							* lResolutionY * z;

					lVolumeDataArray[lIndex] = (byte) (255 * x / lResolutionX);

				}

		lClearVolumeRenderer.setVolumeDataBuffer(0,
				ByteBuffer.wrap(lVolumeDataArray), lResolutionX, lResolutionY,
				lResolutionZ);
		lClearVolumeRenderer.requestDisplay();

		int x0 = 0, y0 = 0, z0 = 0;
		while (lClearVolumeRenderer.isShowing()) {

			// Thread.sleep(100);

			for (int z = 0; z < lResolutionZ; z++)
				for (int y = 0; y < lResolutionY; y++)
					for (int x = 0; x < lResolutionX; x++) {
						final int lIndex = x + lResolutionX * y + lResolutionX
								* lResolutionY * z;

						lVolumeDataArray[lIndex] = (byte) (255 * Math
								.exp(-.01
										* ((x - x0) * (x - x0) + (y - y0)
												* (y - y0) + (z - z0)
												* (z - z0))));

					}/**/

			lClearVolumeRenderer.setVolumeDataBuffer(0,
					ByteBuffer.wrap(lVolumeDataArray), lResolutionX,
					lResolutionY, lResolutionZ);/**/
			lClearVolumeRenderer.requestDisplay();
			x0 = (x0 + 5) % lResolutionX;
			y0 = (y0 + 10) % lResolutionY;
			z0 = (z0 + 20) % lResolutionZ;
		}

		lClearVolumeRenderer.close();
	}

	@Test
	public void demoOpenCLHistogram() throws InterruptedException, IOException {

		final ClearVolumeRendererInterface lClearVolumeRenderer = ClearVolumeRendererFactory
				.newOpenCLRenderer("ClearVolumeTest", 512, 512, 1, 512, 512, 1,
						false);
		lClearVolumeRenderer.addOverlay(new PathOverlay());
		lClearVolumeRenderer.addProcessor(new CUDAProcessorTest());

		final OpenCLHistogram histoProcessor = new OpenCLHistogram();
		histoProcessor
				.addResultListener(new ProcessorResultListener<IntBuffer>() {

					@Override
					public void notifyResult(
							final Processor<IntBuffer> pSource,
							final IntBuffer pResult) {
						System.out.println("histogram: "
								+ Arrays.toString(pResult.array()));
					}
				});

		lClearVolumeRenderer.addProcessor(histoProcessor);

		lClearVolumeRenderer.setTransferFunction(TransferFunctions
				.getGrayLevel());
		lClearVolumeRenderer.setVisible(true);

		final int lResolutionX = 256;
		final int lResolutionY = lResolutionX;
		final int lResolutionZ = lResolutionX;

		final byte[] lVolumeDataArray = new byte[lResolutionX * lResolutionY
				* lResolutionZ];

		for (int z = 0; z < lResolutionZ; z++)
			for (int y = 0; y < lResolutionY; y++)
				for (int x = 0; x < lResolutionX; x++) {
					final int lIndex = x + lResolutionX * y + lResolutionX
							* lResolutionY * z;
					int lCharValue = (((byte) x ^ (byte) y ^ (byte) z));
					if (lCharValue < 12)
						lCharValue = 0;

					// mVolumeDataArray[lIndex] = (byte) lCharValue;
					lVolumeDataArray[lIndex] = (byte) (255 * x * x

					/ lResolutionX / lResolutionX);

				}

		lClearVolumeRenderer.setVolumeDataBuffer(0,
				ByteBuffer.wrap(lVolumeDataArray), lResolutionX, lResolutionY,
				lResolutionZ);
		lClearVolumeRenderer.requestDisplay();

		while (lClearVolumeRenderer.isShowing()) {
			Thread.sleep(1000);
			lClearVolumeRenderer.setVolumeDataBuffer(0,
					ByteBuffer.wrap(lVolumeDataArray), lResolutionX,
					lResolutionY, lResolutionZ);
			lClearVolumeRenderer.requestDisplay();
		}

		lClearVolumeRenderer.close();
	}

	@Test
	public void demoDriftOverlay() throws InterruptedException, IOException {

		final ClearVolumeRendererInterface lClearVolumeRenderer = ClearVolumeRendererFactory
				.newOpenCLRenderer("ClearVolumeTest", 512, 512, 1, 512, 512, 1,
						false);
		lClearVolumeRenderer.addOverlay(new PathOverlay());

		final RandomWalk RandomWalk = new RandomWalk();
		final DriftOverlay driftOverlay = new DriftOverlay();
		lClearVolumeRenderer.addOverlay(driftOverlay);
		RandomWalk.addResultListener(driftOverlay);

		lClearVolumeRenderer.addProcessor(RandomWalk);

		lClearVolumeRenderer.setTransferFunction(TransferFunctions
				.getGrayLevel());
		lClearVolumeRenderer.setVisible(true);

		final int lResolutionX = 256;
		final int lResolutionY = lResolutionX;
		final int lResolutionZ = lResolutionX;

		final byte[] lVolumeDataArray = new byte[lResolutionX * lResolutionY
				* lResolutionZ];

		for (int z = 0; z < lResolutionZ; z++)
			for (int y = 0; y < lResolutionY; y++)
				for (int x = 0; x < lResolutionX; x++) {
					final int lIndex = x + lResolutionX * y + lResolutionX
							* lResolutionY * z;
					int lCharValue = (((byte) x ^ (byte) y ^ (byte) z));
					if (lCharValue < 12)
						lCharValue = 0;

					// mVolumeDataArray[lIndex] = (byte) lCharValue;
					lVolumeDataArray[lIndex] = (byte) (255 * x * x

					/ lResolutionX / lResolutionX);

				}

		lClearVolumeRenderer.setVolumeDataBuffer(0,
				ByteBuffer.wrap(lVolumeDataArray), lResolutionX, lResolutionY,
				lResolutionZ);
		lClearVolumeRenderer.requestDisplay();

		while (lClearVolumeRenderer.isShowing()) {
			Thread.sleep(1000);
			lClearVolumeRenderer.setVolumeDataBuffer(0,
					ByteBuffer.wrap(lVolumeDataArray), lResolutionX,
					lResolutionY, lResolutionZ);
			lClearVolumeRenderer.requestDisplay();
		}

		lClearVolumeRenderer.close();
	}

	@Test
<<<<<<< HEAD
	public void demoFauxScopeDrift() throws InterruptedException,
																	IOException
	{

		final ClearVolumeRendererInterface lClearVolumeRenderer = ClearVolumeRendererFactory.newOpenCLRenderer(	"ClearVolumeTest",
																																																						1024,
																																																						1024,
																																																						1,
																																																						1024,
																																																						1024,
																																																						1,
																																																						false);

		final OpenCLCenterMass lOpenCLCenterMass = new OpenCLCenterMass();
		final DriftOverlay lDriftOverlay = new DriftOverlay();
		final Fauxscope lFauxscope = new Fauxscope();
		lFauxscope.setCorrectionActive(false);

		lFauxscope.use4DStacksFromDirectory("/Volumes/watson/StacksForUlrik/no_padding/uint8");

		lClearVolumeRenderer.addOverlay(lDriftOverlay);
		lOpenCLCenterMass.addResultListener(lDriftOverlay);
		lOpenCLCenterMass.addResultListener(lFauxscope);

		lClearVolumeRenderer.addProcessor(lOpenCLCenterMass);

		lClearVolumeRenderer.setTransferFunction(TransferFunctions.getGrayLevel());
		lClearVolumeRenderer.setVisible(true);

		final float[] res = lFauxscope.getResolution();

		try
		{

			while (lClearVolumeRenderer.isShowing())
			{

				final ByteBuffer lQueryNextVolume = lFauxscope.queryNextVolume();

				lClearVolumeRenderer.setVolumeDataBuffer(	0,
																									lQueryNextVolume,
																									(int) res[0],
																									(int) res[1],
																									(int) res[2]);
				lClearVolumeRenderer.setVoxelSize(1.0f, 1.0f, 3.0f);

				lClearVolumeRenderer.requestDisplay();

				Thread.sleep(10);
			}
		}
		catch (IOException | FormatException e)
		{
			System.err.println("Exception during volume reading: ");
			e.printStackTrace();
		}

		lClearVolumeRenderer.close();
	}

	@Test
	public void demoCudaProcessors() throws InterruptedException,
																	IOException
	{
=======
	public void demoCudaProcessors() throws InterruptedException, IOException {
>>>>>>> 51817116

		final ClearVolumeRendererInterface lClearVolumeRenderer = ClearVolumeRendererFactory
				.newCudaRenderer("ClearVolumeTest", 1024, 1024, 1, 512, 512, 1,
						false);
		lClearVolumeRenderer.addOverlay(new PathOverlay());
		lClearVolumeRenderer.addProcessor(new CUDAProcessorTest());
		lClearVolumeRenderer.addProcessor(new OpenCLTest());

		lClearVolumeRenderer.setTransferFunction(TransferFunctions
				.getGrayLevel());
		lClearVolumeRenderer.setVisible(true);

		final int lResolutionX = 256;
		final int lResolutionY = lResolutionX;
		final int lResolutionZ = lResolutionX;

		final byte[] lVolumeDataArray = new byte[lResolutionX * lResolutionY
				* lResolutionZ];

		for (int z = 0; z < lResolutionZ; z++)
			for (int y = 0; y < lResolutionY; y++)
				for (int x = 0; x < lResolutionX; x++) {
					final int lIndex = x + lResolutionX * y + lResolutionX
							* lResolutionY * z;
					int lCharValue = (((byte) x ^ (byte) y ^ (byte) z));
					if (lCharValue < 12)
						lCharValue = 0;
					lVolumeDataArray[lIndex] = (byte) lCharValue;
				}

		lClearVolumeRenderer.setVolumeDataBuffer(0,
				ByteBuffer.wrap(lVolumeDataArray), lResolutionX, lResolutionY,
				lResolutionZ);
		lClearVolumeRenderer.requestDisplay();

		while (lClearVolumeRenderer.isShowing()) {
			Thread.sleep(500);
		}

		lClearVolumeRenderer.close();
	}

	@Test
	public void demoGraphOverlay() throws InterruptedException, IOException {

		final ClearVolumeRendererInterface lClearVolumeRenderer = ClearVolumeRendererFactory
				.newBestRenderer("ClearVolumeTest", 512, 512, 1, 512, 512, 1,
						false);

		final GraphOverlay lGraphOverlay = new GraphOverlay(64);
		lClearVolumeRenderer.addOverlay(lGraphOverlay);

		lClearVolumeRenderer.setTransferFunction(TransferFunctions
				.getGrayLevel());
		lClearVolumeRenderer.setVisible(true);

		final int lResolutionX = 256;
		final int lResolutionY = lResolutionX;
		final int lResolutionZ = lResolutionX;

		final byte[] lVolumeDataArray = new byte[lResolutionX * lResolutionY
				* lResolutionZ];

		for (int z = 0; z < lResolutionZ; z++)
			for (int y = 0; y < lResolutionY; y++)
				for (int x = 0; x < lResolutionX; x++) {
					final int lIndex = x + lResolutionX * y + lResolutionX
							* lResolutionY * z;
					int lCharValue = (((byte) x ^ (byte) y ^ (byte) z));
					if (lCharValue < 12)
						lCharValue = 0;
					lVolumeDataArray[lIndex] = (byte) lCharValue;
				}

		lClearVolumeRenderer.setVolumeDataBuffer(0,
				ByteBuffer.wrap(lVolumeDataArray), lResolutionX, lResolutionY,
				lResolutionZ);
		lClearVolumeRenderer.requestDisplay();

		double lTrend = 0;
		while (lClearVolumeRenderer.isShowing()) {
			Thread.sleep(500);
			lTrend += 0.05 * (Math.random() - 0.5);
			final double lValue = lTrend + 0.02 * Math.random();
			lGraphOverlay.addPoint(lValue);
		}

		lClearVolumeRenderer.close();
	}

	@Test
	public void demoPathOverlay3D() throws InterruptedException, IOException {
		final ClearVolumeRendererInterface lClearVolumeRenderer = ClearVolumeRendererFactory
				.newBestRenderer("ClearVolumeTest", 1024, 1024, 1, 512, 512, 1,
						false);

		final PathOverlay lPathOverlay = new PathOverlay();
		lClearVolumeRenderer.addOverlay(lPathOverlay);

<<<<<<< HEAD
		final LevyFlightRandomizer lfr = new LevyFlightRandomizer(0.5f,
																															0.5f);

		lClearVolumeRenderer.setTransferFunction(TransferFunctions.getGrayLevel());
=======
		lClearVolumeRenderer.setTransferFunction(TransferFunctions
				.getGrayLevel());
>>>>>>> 51817116
		lClearVolumeRenderer.setVisible(true);

		final int lResolutionX = 256;
		final int lResolutionY = lResolutionX;
		final int lResolutionZ = lResolutionX;

		final byte[] lVolumeDataArray = new byte[lResolutionX * lResolutionY
				* lResolutionZ];

		for (int z = 0; z < lResolutionZ; z++)
			for (int y = 0; y < lResolutionY; y++)
				for (int x = 0; x < lResolutionX; x++) {
					final int lIndex = x + lResolutionX * y + lResolutionX
							* lResolutionY * z;
					int lCharValue = (((byte) x ^ (byte) y ^ (byte) z));
					if (lCharValue < 12)
						lCharValue = 0;
					lVolumeDataArray[lIndex] = (byte) lCharValue;
				}

		lClearVolumeRenderer.setVolumeDataBuffer(0,
				ByteBuffer.wrap(lVolumeDataArray), lResolutionX, lResolutionY,
				lResolutionZ);
		lClearVolumeRenderer.requestDisplay();

		while (lClearVolumeRenderer.isShowing()) {
			Thread.sleep(500);
			final float[] point = lfr.getNextPoint();
			lPathOverlay.addPathPoint(point[0], point[1], point[2]);
			lClearVolumeRenderer.requestDisplay();
		}

		lClearVolumeRenderer.close();
	}

	@Test
	public void demoRendererInJFrame() throws InterruptedException, IOException {

		final ClearVolumeRendererInterface lClearVolumeRenderer = ClearVolumeRendererFactory
				.newBestRenderer("ClearVolumeTest", 512, 512, 1, 512, 512, 1,
						true);
		final NewtCanvasAWT lNewtCanvasAWT = lClearVolumeRenderer
				.getNewtCanvasAWT();

		final JFrame lJFrame = new JFrame("ClearVolume");
		lJFrame.setLayout(new BorderLayout());
		final Container lContainer = new Container();
		lContainer.setLayout(new BorderLayout());
		lContainer.add(lNewtCanvasAWT, BorderLayout.CENTER);
		lJFrame.setSize(new Dimension(1024, 1024));
		lJFrame.add(lContainer);
		SwingUtilities.invokeLater(new Runnable() {
			@Override
			public void run() {
				lJFrame.setVisible(true);
			}
		});

		lClearVolumeRenderer.setTransferFunction(TransferFunctions
				.getGrayLevel());
		lClearVolumeRenderer.setVisible(true);

		final int lResolutionX = 512;
		final int lResolutionY = lResolutionX;
		final int lResolutionZ = lResolutionX;

		final byte[] lVolumeDataArray = new byte[lResolutionX * lResolutionY
				* lResolutionZ];

		for (int z = 0; z < lResolutionZ; z++)
			for (int y = 0; y < lResolutionY; y++)
				for (int x = 0; x < lResolutionX; x++) {
					final int lIndex = x + lResolutionX * y + lResolutionX
							* lResolutionY * z;
					int lCharValue = (((byte) x ^ (byte) y ^ (byte) z));
					if (lCharValue < 12)
						lCharValue = 0;
					lVolumeDataArray[lIndex] = (byte) lCharValue;
				}

		lClearVolumeRenderer.setVolumeDataBuffer(0,
				ByteBuffer.wrap(lVolumeDataArray), lResolutionX, lResolutionY,
				lResolutionZ);
		lClearVolumeRenderer.requestDisplay();

		while (lClearVolumeRenderer.isShowing()) {
			Thread.sleep(100);
			lJFrame.setTitle("BRAVO! THIS IS A JFRAME! It WORKS!");
		}

		lClearVolumeRenderer.close();
	}

	@Test
	public void demoWith8BitGeneratedDataset() throws InterruptedException,
			IOException {

		final ClearVolumeRendererInterface lClearVolumeRenderer = ClearVolumeRendererFactory
				.newBestRenderer("ClearVolumeTest", 1024, 1024, 1, 1024, 1024,
						1, false);
		lClearVolumeRenderer.setTransferFunction(TransferFunctions
				.getGrayLevel());
		lClearVolumeRenderer.setVisible(true);

		final int lResolutionX = 768;
		final int lResolutionY = lResolutionX;
		final int lResolutionZ = lResolutionX;

		final byte[] lVolumeDataArray = new byte[lResolutionX * lResolutionY
				* lResolutionZ];

		for (int z = 0; z < lResolutionZ; z++)
			for (int y = 0; y < lResolutionY; y++)
				for (int x = 0; x < lResolutionX; x++) {
					final int lIndex = x + lResolutionX * y + lResolutionX
							* lResolutionY * z;
					int lCharValue = (((byte) x ^ (byte) y ^ (byte) z));
					if (lCharValue < 12)
						lCharValue = 0;
					lVolumeDataArray[lIndex] = (byte) lCharValue;
				}

		lClearVolumeRenderer.setVolumeDataBuffer(0,
				ByteBuffer.wrap(lVolumeDataArray), lResolutionX, lResolutionY,
				lResolutionZ);
		lClearVolumeRenderer.requestDisplay();

		while (lClearVolumeRenderer.isShowing()) {
			Thread.sleep(500);
		}

		lClearVolumeRenderer.close();
	}

	@Test
	public void demoWith8BitGeneratedDatasetOpenCL()
			throws InterruptedException, IOException {

		final ClearVolumeRendererInterface lClearVolumeRenderer = ClearVolumeRendererFactory
				.newOpenCLRenderer("ClearVolumeTest", 1024, 1024, 1, 1024,
						1024, 1, false);
		lClearVolumeRenderer.setTransferFunction(TransferFunctions
				.getGrayLevel());
		lClearVolumeRenderer.setVisible(true);

		final int lResolutionX = 768;
		final int lResolutionY = lResolutionX;
		final int lResolutionZ = lResolutionX;

		final byte[] lVolumeDataArray = new byte[lResolutionX * lResolutionY
				* lResolutionZ];

		for (int z = 0; z < lResolutionZ; z++)
			for (int y = 0; y < lResolutionY; y++)
				for (int x = 0; x < lResolutionX; x++) {
					final int lIndex = x + lResolutionX * y + lResolutionX
							* lResolutionY * z;
					int lCharValue = (((byte) x ^ (byte) y ^ (byte) z));
					if (lCharValue < 12)
						lCharValue = 0;
					lVolumeDataArray[lIndex] = (byte) lCharValue;
				}

		lClearVolumeRenderer.setVolumeDataBuffer(0,
				ByteBuffer.wrap(lVolumeDataArray), lResolutionX, lResolutionY,
				lResolutionZ);
		lClearVolumeRenderer.requestDisplay();

		while (lClearVolumeRenderer.isShowing()) {
			Thread.sleep(500);
		}

		lClearVolumeRenderer.close();
	}

	@Test
	public void demoDitheringAndResolutionCuda() throws InterruptedException,
			IOException {

		final ClearVolumeRendererInterface lClearVolumeRenderer = ClearVolumeRendererFactory
				.newCudaRenderer("ClearVolumeTest", 1024, 1024, 1, 512, 512, 1,
						false);
		lClearVolumeRenderer.setTransferFunction(TransferFunctions
				.getGrayLevel());
		lClearVolumeRenderer.setVisible(true);

		final int lResolutionX = 512;
		final int lResolutionY = lResolutionX;
		final int lResolutionZ = lResolutionX;

		final byte[] lVolumeDataArray = new byte[lResolutionX * lResolutionY
				* lResolutionZ];

		for (int z = 0; z < lResolutionZ; z++)
			for (int y = 0; y < lResolutionY; y++)
				for (int x = 0; x < lResolutionX; x++) {
					final int lIndex = x + lResolutionX * y + lResolutionX
							* lResolutionY * z;

					lVolumeDataArray[lIndex] = (byte) (255 * (1.0 / (1.0 + 0.5 * abs(z
							- lResolutionZ / 2))));
				}

		lClearVolumeRenderer.setVolumeDataBuffer(0,
				ByteBuffer.wrap(lVolumeDataArray), lResolutionX, lResolutionY,
				lResolutionZ);
		lClearVolumeRenderer.requestDisplay();

		while (lClearVolumeRenderer.isShowing()) {
			Thread.sleep(500);
		}

		lClearVolumeRenderer.close();
	}

	@Test
	public void demoDitheringAndResolutionOpenCL() throws InterruptedException,
			IOException {

		final ClearVolumeRendererInterface lClearVolumeRenderer = ClearVolumeRendererFactory
				.newOpenCLRenderer("ClearVolumeTest", 1024, 1024, 1, 512, 512,
						1, false);
		lClearVolumeRenderer.setTransferFunction(TransferFunctions
				.getGrayLevel());
		lClearVolumeRenderer.setVisible(true);

		final int lResolutionX = 512;
		final int lResolutionY = lResolutionX;
		final int lResolutionZ = lResolutionX;

		final byte[] lVolumeDataArray = new byte[lResolutionX * lResolutionY
				* lResolutionZ];

		for (int z = 0; z < lResolutionZ; z++)
			for (int y = 0; y < lResolutionY; y++)
				for (int x = 0; x < lResolutionX; x++) {
					final int lIndex = x + lResolutionX * y + lResolutionX
							* lResolutionY * z;

					final int lCenter = lResolutionZ / 2;

					final int lDistance = (x - lCenter) * (x - lCenter)
							+ (y - lCenter) * (y - lCenter) + (z - lCenter)
							* (z - lCenter);

					lVolumeDataArray[lIndex] = (byte) (255 * Math.exp(-.001
							* abs(lDistance - lCenter * lCenter / 5)));

					/*
					 * mVolumeDataArray[lIndex] = (byte) (255 * (1.0 / (1.0 +
					 * 0.5 * abs(z - lResolutionZ / 2))));/*
					 */
				}

		lClearVolumeRenderer.setVolumeDataBuffer(0,
				ByteBuffer.wrap(lVolumeDataArray), lResolutionX, lResolutionY,
				lResolutionZ);
		lClearVolumeRenderer.requestDisplay();

		while (lClearVolumeRenderer.isShowing()) {
			Thread.sleep(500);
		}

		lClearVolumeRenderer.close();
	}

	@Test
	public void demoAspectRatio() throws InterruptedException, IOException {
		final ClearVolumeRendererInterface lClearVolumeRenderer = new JCudaClearVolumeRenderer(
				"ClearVolumeTest", 512, 512, 1, 512, 512, 1, false);
		lClearVolumeRenderer.setTransferFunction(TransferFunctions
				.getGrayLevel());
		lClearVolumeRenderer.setVisible(true);

		final int lResolutionX = 128;
		final int lResolutionY = 128;
		final int lResolutionZ = 128;

		final byte[] lVolumeDataArray = new byte[lResolutionX * lResolutionY
				* lResolutionZ];

		for (int z = 0; z < lResolutionZ; z++)
			for (int y = 0; y < lResolutionY; y++)
				for (int x = 0; x < lResolutionX; x++) {
					final int lIndex = x + lResolutionX * y + lResolutionX
							* lResolutionY * z;
					int lCharValue = (((byte) x ^ (byte) y ^ (byte) z));
					if (lCharValue < 12)
						lCharValue = 0;

					lVolumeDataArray[lIndex] = (byte) lCharValue;
				}

		lClearVolumeRenderer.setVolumeDataBuffer(0,
				ByteBuffer.wrap(lVolumeDataArray), lResolutionX, lResolutionY,
				lResolutionZ);

		lClearVolumeRenderer.requestDisplay();

		while (lClearVolumeRenderer.isShowing()) {
			Thread.sleep(500);
		}

		lClearVolumeRenderer.close();
	}

	@Test
	public void demoAspectRatioPreset() throws InterruptedException,
			IOException {
		final ClearVolumeRendererInterface lClearVolumeRenderer = new JCudaClearVolumeRenderer(
				"ClearVolumeTest", 512, 512, 1, 512, 512, 1, false);
		lClearVolumeRenderer.setTransferFunction(TransferFunctions
				.getGrayLevel());
		lClearVolumeRenderer.setVisible(true);

		final int lResolutionX = 400;
		final int lResolutionY = 100;
		final int lResolutionZ = 200;

		final byte[] lVolumeDataArray = new byte[lResolutionX * lResolutionY
				* lResolutionZ];

		for (int z = 0; z < lResolutionZ; z++)
			for (int y = 0; y < lResolutionY; y++)
				for (int x = 0; x < lResolutionX; x++) {
					final int lIndex = x + lResolutionX * y + lResolutionX
							* lResolutionY * z;
					int lCharValue = (((byte) x ^ (byte) y ^ (byte) z));
					if (lCharValue < 12)
						lCharValue = 0;

					lVolumeDataArray[lIndex] = (byte) lCharValue;
				}

		lClearVolumeRenderer.setVolumeDataBuffer(0,
				ByteBuffer.wrap(lVolumeDataArray), lResolutionX, lResolutionY,
				lResolutionZ);

		lClearVolumeRenderer.setVoxelSize(lResolutionX * 5.0,
				lResolutionY * 4.0, lResolutionZ * 3.0);
		lClearVolumeRenderer.requestDisplay();

		while (lClearVolumeRenderer.isShowing()) {
			Thread.sleep(500);
		}

		lClearVolumeRenderer.close();
	}

	@Test
	public void demoWith16BitGeneratedDataset() throws InterruptedException,
			IOException {
		final ClearVolumeRendererInterface lClearVolumeRenderer = ClearVolumeRendererFactory
				.newBestRenderer("ClearVolumeTest", 512, 512, 2, false);
		lClearVolumeRenderer.setTransferFunction(TransferFunctions
				.getGrayLevel());
		lClearVolumeRenderer.setVisible(true);

		final int lResolutionX = 512;
		final int lResolutionY = lResolutionX;
		final int lResolutionZ = lResolutionX;

		final byte[] lVolumeDataArray = new byte[lResolutionX * lResolutionY
				* lResolutionZ * 2];

		for (int z = 0; z < lResolutionZ; z++)
			for (int y = 0; y < lResolutionY; y++)
				for (int x = 0; x < lResolutionX; x++) {
					final int lIndex = 2 * (x + lResolutionX * y + lResolutionX
							* lResolutionY * z);
					lVolumeDataArray[lIndex + 1] = (byte) (((byte) x ^ (byte) y ^ (byte) z));
				}

		lClearVolumeRenderer.setVolumeDataBuffer(0,
				ByteBuffer.wrap(lVolumeDataArray), lResolutionX, lResolutionY,
				lResolutionZ);
		lClearVolumeRenderer.requestDisplay();

		while (lClearVolumeRenderer.isShowing()) {
			Thread.sleep(100);
		}

		lClearVolumeRenderer.close();

	}

	@Test
	public void demoWithGeneratedDatasetWithEgg3D()
			throws InterruptedException, IOException {

		final ClearVolumeRendererInterface lClearVolumeRenderer = ClearVolumeRendererFactory
				.newBestRenderer8Bit("ClearVolumeTest", 512, 512, false);
		lClearVolumeRenderer.setTransferFunction(TransferFunctions
				.getGrayLevel());
		lClearVolumeRenderer.setVisible(true);
		lClearVolumeRenderer
				.setProjectionAlgorithm(ProjectionAlgorithm.MaxProjection);

		ExternalRotationController lEgg3DController = null;
		try {
			lEgg3DController = new ExternalRotationController(
					ExternalRotationController.cDefaultEgg3DTCPport,
					lClearVolumeRenderer);
			lClearVolumeRenderer.setQuaternionController(lEgg3DController);
			lEgg3DController.connectAsynchronouslyOrWait();
		} catch (final Exception e) {
			e.printStackTrace();
		}

		final int lResolutionX = 128;
		final int lResolutionY = lResolutionX;
		final int lResolutionZ = lResolutionX;

		final byte[] lVolumeDataArray = new byte[lResolutionX * lResolutionY
				* lResolutionZ];

		for (int z = 0; z < lResolutionZ; z++)
			for (int y = 0; y < lResolutionY; y++)
				for (int x = 0; x < lResolutionX; x++) {
					final int lIndex = x + lResolutionX * y + lResolutionX
							* lResolutionY * z;
					lVolumeDataArray[lIndex] = (byte) (x ^ y ^ z);
				}

		final ByteBuffer lWrappedArray = ByteBuffer.wrap(lVolumeDataArray);
		lClearVolumeRenderer.setVolumeDataBuffer(0, lWrappedArray,
				lResolutionX, lResolutionY, lResolutionZ);

		lClearVolumeRenderer.requestDisplay();

		while (lClearVolumeRenderer.isShowing()) {
			Thread.sleep(100);
		}

		lClearVolumeRenderer.close();

		if (lEgg3DController != null)
			lEgg3DController.close();

	}

	@Test
	public void demoWithFileDatasets() {

		try {
			startSample("./data/Bucky.raw", 1, 32, 32, 32);
		} catch (final Throwable e) {
			e.printStackTrace();
		}

	}

	@Test
	public void demoWith8BitGeneratedDataset2LayersJCuda()
			throws InterruptedException, IOException

	{

		final ClearVolumeRendererInterface lClearVolumeRenderer = new JCudaClearVolumeRenderer(
				"ClearVolumeTest", 512, 512, 1, 512, 512, 2, false);

		lClearVolumeRenderer.setVisible(true);

		final int lResolutionX = 256;
		final int lResolutionY = lResolutionX;
		final int lResolutionZ = lResolutionX;

		final byte[] lVolumeDataArray0 = new byte[lResolutionX * lResolutionY
				* lResolutionZ];

		for (int z = 0; z < lResolutionZ; z++)
			for (int y = 0; y < lResolutionY; y++)
				for (int x = 0; x < lResolutionX; x++) {
					final int lIndex = x + lResolutionX * y + lResolutionX
							* lResolutionY * z;
					int lCharValue = (((byte) x ^ (byte) y ^ (byte) z));
					if (lCharValue < 12)
						lCharValue = 0;
					lVolumeDataArray0[lIndex] = (byte) lCharValue;
				}

		lClearVolumeRenderer.setVolumeDataBuffer(0,
				ByteBuffer.wrap(lVolumeDataArray0), lResolutionX, lResolutionY,
				lResolutionZ);

		lClearVolumeRenderer.requestDisplay();
		Thread.sleep(2000);

		final byte[] lVolumeDataArray1 = new byte[lResolutionX * lResolutionY
				* lResolutionZ];

		for (int z = 0; z < lResolutionZ / 2; z++)
			for (int y = 0; y < lResolutionY / 2; y++)
				for (int x = 0; x < lResolutionX / 2; x++) {
					final int lIndex = x + lResolutionX * y + lResolutionX
							* lResolutionY * z;
					int lCharValue = 255 - (((byte) (x) ^ (byte) (y) ^ (byte) z));
					if (lCharValue < 12)
						lCharValue = 0;
					lVolumeDataArray1[lIndex] = (byte) (lCharValue);
				}

		lClearVolumeRenderer.setVolumeDataBuffer(1,
				ByteBuffer.wrap(lVolumeDataArray1), lResolutionX, lResolutionY,
				lResolutionZ);/**/

		lClearVolumeRenderer.requestDisplay();

		int i = 0;
		while (lClearVolumeRenderer.isShowing()) {
			Thread.sleep(500);

			lClearVolumeRenderer.setLayerVisible(i % 2,
					!lClearVolumeRenderer.isLayerVisible(i % 2));

			lClearVolumeRenderer.requestDisplay();
			i++;
		}

		lClearVolumeRenderer.close();
	}

	@Test
	public void demoWith8BitGeneratedDataset2LayersOpenCL()
			throws InterruptedException, IOException {

		final ClearVolumeRendererInterface lClearVolumeRenderer = new OpenCLVolumeRenderer(
				"ClearVolumeTest", 512, 512, 1, 512, 512, 2, false);

		lClearVolumeRenderer.setVisible(true);

		final int lResolutionX = 512;
		final int lResolutionY = lResolutionX;
		final int lResolutionZ = lResolutionX;

		final byte[] lVolumeDataArray0 = new byte[lResolutionX * lResolutionY
				* lResolutionZ];

		for (int z = 0; z < lResolutionZ; z++)
			for (int y = 0; y < lResolutionY; y++)
				for (int x = 0; x < lResolutionX; x++) {
					final int lIndex = x + lResolutionX * y + lResolutionX
							* lResolutionY * z;
					int lCharValue = (((byte) x ^ (byte) y ^ (byte) z));
					if (lCharValue < 12)
						lCharValue = 0;
					lVolumeDataArray0[lIndex] = (byte) lCharValue;
				}

		lClearVolumeRenderer.setVolumeDataBuffer(0,
				ByteBuffer.wrap(lVolumeDataArray0), lResolutionX, lResolutionY,
				lResolutionZ);

		lClearVolumeRenderer.requestDisplay();
		Thread.sleep(2000);

		final byte[] lVolumeDataArray1 = new byte[lResolutionX * lResolutionY
				* lResolutionZ];

		for (int z = 0; z < lResolutionZ / 2; z++)
			for (int y = 0; y < lResolutionY / 2; y++)
				for (int x = 0; x < lResolutionX / 2; x++) {
					final int lIndex = x + lResolutionX * y + lResolutionX
							* lResolutionY * z;
					int lCharValue = 255 - (((byte) (x) ^ (byte) (y) ^ (byte) z));
					if (lCharValue < 12)
						lCharValue = 0;
					lVolumeDataArray1[lIndex] = (byte) (lCharValue);
				}

		lClearVolumeRenderer.setVolumeDataBuffer(1,
				ByteBuffer.wrap(lVolumeDataArray1), lResolutionX, lResolutionY,
				lResolutionZ);/**/

		lClearVolumeRenderer.requestDisplay();

		int i = 0;
		while (lClearVolumeRenderer.isShowing()) {
			Thread.sleep(500);

			lClearVolumeRenderer.setLayerVisible(i % 2,
					!lClearVolumeRenderer.isLayerVisible(i % 2));/**/

			lClearVolumeRenderer.requestDisplay();
			i++;
		}

		lClearVolumeRenderer.close();
	}

	@Test
	public void demoWith8BitGeneratedDataset3LayersOpenCL()
			throws InterruptedException, IOException {

		final ClearVolumeRendererInterface lClearVolumeRenderer = new OpenCLVolumeRenderer(
				"ClearVolumeTest",
				// new
				// JCudaClearVolumeRenderer(
				// "ClearVolumeTest",
				1024, 1024, 1, 1024, 1024, 3, false);

		lClearVolumeRenderer.setVisible(true);

		final int lResolutionX = 512;
		final int lResolutionY = lResolutionX;
		final int lResolutionZ = lResolutionX;

		final byte[] lVolumeDataArray0 = new byte[lResolutionX * lResolutionY
				* lResolutionZ];

		for (int z = 0; z < lResolutionZ; z++)
			for (int y = 0; y < lResolutionY; y++)
				for (int x = 0; x < lResolutionX; x++) {
					final int lIndex = x + lResolutionX * y + lResolutionX
							* lResolutionY * z;
					int lCharValue = (((byte) x ^ (byte) y ^ (byte) z));
					if (lCharValue < 12)
						lCharValue = 0;
					lVolumeDataArray0[lIndex] = (byte) lCharValue;
				}

		lClearVolumeRenderer.setVolumeDataBuffer(0,
				ByteBuffer.wrap(lVolumeDataArray0), lResolutionX, lResolutionY,
				lResolutionZ);

		lClearVolumeRenderer.requestDisplay();
		Thread.sleep(2000);

		final byte[] lVolumeDataArray1 = new byte[lResolutionX * lResolutionY
				* lResolutionZ];

		for (int z = 0; z < lResolutionZ / 2; z++)
			for (int y = 0; y < lResolutionY / 2; y++)
				for (int x = 0; x < lResolutionX / 2; x++) {
					final int lIndex = x + lResolutionX * y + lResolutionX
							* lResolutionY * z;
					int lCharValue = 255 - (((byte) (x) ^ (byte) (y) ^ (byte) z));
					if (lCharValue < 12)
						lCharValue = 0;
					lVolumeDataArray1[lIndex] = (byte) (lCharValue);
				}

		lClearVolumeRenderer.setVolumeDataBuffer(1,
				ByteBuffer.wrap(lVolumeDataArray1), lResolutionX, lResolutionY,
				lResolutionZ);/**/

		lClearVolumeRenderer.requestDisplay();

		final byte[] lVolumeDataArray2 = new byte[lResolutionX * lResolutionY
				* lResolutionZ];

		for (int z = 0; z < lResolutionZ / 2; z++)
			for (int y = 0; y < lResolutionY / 2; y++)
				for (int x = 0; x < lResolutionX / 2; x++) {
					final int lIndex = lResolutionX / 2 + x + lResolutionX
							* (lResolutionY / 2 + y) + lResolutionX
							* lResolutionY * (lResolutionZ / 2 + z);
					int lCharValue = 255 - (((byte) (x) ^ (byte) (y + z) ^ (byte) z));
					if (lCharValue < 12)
						lCharValue = 0;
					lVolumeDataArray2[lIndex] = (byte) (lCharValue);
				}

		lClearVolumeRenderer.setVolumeDataBuffer(2,
				ByteBuffer.wrap(lVolumeDataArray2), lResolutionX, lResolutionY,
				lResolutionZ);/**/

		lClearVolumeRenderer.requestDisplay();

		int i = 0;
		while (lClearVolumeRenderer.isShowing()) {
			Thread.sleep(500);

			lClearVolumeRenderer.setLayerVisible(i % 3,
					!lClearVolumeRenderer.isLayerVisible(i % 3));/**/

			lClearVolumeRenderer.requestDisplay();
			i++;
		}

		lClearVolumeRenderer.close();
	}

	private static void startSample(final String pRessourceName,
			final int pBytesPerVoxel, final int pSizeX, final int pSizeY,
			final int pSizeZ) throws IOException, InterruptedException {
		final InputStream lResourceAsStream = ClearVolumeDemo.class
				.getResourceAsStream(pRessourceName);
		startSample(lResourceAsStream, pBytesPerVoxel, pSizeX, pSizeY, pSizeZ);
	}

	private static void startSample(final InputStream pInputStream,
			final int pBytesPerVoxel, final int pSizeX, final int pSizeY,
			final int pSizeZ) throws IOException, InterruptedException {

		final byte[] data = loadData(pInputStream, pBytesPerVoxel, pSizeX,
				pSizeY, pSizeZ);

		mClearVolumeRenderer = ClearVolumeRendererFactory.newBestRenderer(
				"ClearVolumeTest", 512, 512, pBytesPerVoxel, false);

		mClearVolumeRenderer
				.setTransferFunction(TransferFunctions.getRainbow());
		mClearVolumeRenderer.setVisible(true);

		mClearVolumeRenderer.setVolumeDataBuffer(0, ByteBuffer.wrap(data),
				pSizeX, pSizeY, pSizeZ);

		mClearVolumeRenderer.requestDisplay();

		while (mClearVolumeRenderer.isShowing()) {
			Thread.sleep(100);
		}

	}

	@Test
	public void demoStressTest() throws InterruptedException, IOException {
		for (int i = 0; i < 50; i++) {

			final ClearVolumeRendererInterface lClearVolumeRenderer = ClearVolumeRendererFactory
					.newBestRenderer("ClearVolumeTest", i % 2 == 0 ? 768 : 512,
							i % 2 == 0 ? 768 : 512, 2, false);
			lClearVolumeRenderer.setTransferFunction(TransferFunctions
					.getGrayLevel());
			lClearVolumeRenderer.setVisible(true);

			final int lResolutionX = 512;
			final int lResolutionY = lResolutionX;
			final int lResolutionZ = lResolutionX;

			final byte[] lVolumeDataArray = new byte[lResolutionX
					* lResolutionY * lResolutionZ * 2];

			for (int z = 0; z < lResolutionZ; z++)
				for (int y = 0; y < lResolutionY; y++)
					for (int x = 0; x < lResolutionX; x++) {
						final int lIndex = 2 * (x + lResolutionX * y + lResolutionX
								* lResolutionY * z);
						lVolumeDataArray[lIndex + 1] = (byte) (((byte) x
								^ (byte) y ^ (byte) z));
					}

			lClearVolumeRenderer.setVolumeDataBuffer(0,
					ByteBuffer.wrap(lVolumeDataArray), lResolutionX,
					lResolutionY, lResolutionZ);
			lClearVolumeRenderer.requestDisplay();

			// Thread.sleep(100);

			lClearVolumeRenderer.close();
		}

	}

	@Test
	public void demoStressTestNewtCanvasAWT() throws InterruptedException,
			IOException, InvocationTargetException {
		for (int nfi = 0; nfi < 50; nfi++) {
			final int i = nfi;

			final JFrame lJFrame = new JFrame("ClearVolume");
			;

			final ClearVolumeRendererInterface lClearVolumeRenderer = new JCudaClearVolumeRenderer(
					"ClearVolumeTest", (i % 2 == 0) ? 768 : 64,
					(i % 2 == 0) ? 768 : 64, 1, (i % 2 == 0) ? 768 : 64,
					(i % 2 == 0) ? 768 : 64, 1, true);

			SwingUtilities.invokeAndWait(new Runnable() {
				@Override
				public void run() {

					/*
					 * final ClearVolumeRendererInterface lClearVolumeRenderer =
					 * ClearVolumeRendererFactory.newBestRenderer(
					 * "ClearVolumeTest", i % 2 == 0 ? 768 : 512, i % 2 == 0 ?
					 * 768 : 512, 1, i % 2 == 0 ? 768 : 512, i % 2 == 0 ? 768 :
					 * 512, 1, true);/*
					 */
					final NewtCanvasAWT lNewtCanvasAWT = lClearVolumeRenderer
							.getNewtCanvasAWT();

					System.out.println("lJFrame.setTitle(...");
					lJFrame.setTitle("BRAVO! THIS IS A JFRAME! It WORKS! I="
							+ i);
					lJFrame.setLayout(new BorderLayout());
					final Container lContainer = new Container();
					lContainer.setLayout(new BorderLayout());

					System.out
							.println("lContainer.add(lNewtCanvasAWT, BorderLayout.CENTER);");
					lContainer.add(lNewtCanvasAWT, BorderLayout.CENTER);
					lJFrame.setSize(new Dimension(1024, 1024));
					lJFrame.add(lContainer);

					System.out.println("lJFrame.setVisible(true);");
					lJFrame.setVisible(true);
				}
			});

			lClearVolumeRenderer.setTransferFunction(TransferFunctions
					.getGrayLevel());
			lClearVolumeRenderer.setVisible(true);

			final int lResolutionX = 512;
			final int lResolutionY = lResolutionX;
			final int lResolutionZ = lResolutionX;

			final byte[] lVolumeDataArray = new byte[lResolutionX
					* lResolutionY * lResolutionZ];

			for (int d = 0; d < 1; d++) {
				for (int z = 0; z < lResolutionZ; z++)
					for (int y = 0; y < lResolutionY; y++)
						for (int x = 0; x < lResolutionX; x++) {
							final int lIndex = x + lResolutionX * y
									+ lResolutionX * lResolutionY * z;
							int lCharValue = (((byte) x ^ (byte) y ^ (byte) z ^ (byte) d));
							if (lCharValue < 12)
								lCharValue = 0;
							lVolumeDataArray[lIndex] = (byte) lCharValue;
						}

				lClearVolumeRenderer.setCurrentRenderLayer(0);
				lClearVolumeRenderer.setVolumeDataBuffer(0,
						ByteBuffer.wrap(lVolumeDataArray), lResolutionX,
						lResolutionY, lResolutionZ);

				System.out.println("lClearVolumeRenderer.requestDisplay();");
				lClearVolumeRenderer.requestDisplay();
			}

			/*
			 * try { //Thread.sleep(500); } catch (final InterruptedException e)
			 * { e.printStackTrace(); }/*
			 */

			SwingUtilities.invokeAndWait(new Runnable() {
				@Override
				public void run() {
					System.out
							.println("lJFrame.setVisible(true); lJFrame.dispose();");
					// lJFrame.setVisible(false);
					lJFrame.dispose();
				}
			});/**/

			lClearVolumeRenderer.close();
		}

	}

	@Test
	public void demoCaptureVolumeData() throws InterruptedException,
			IOException {

		final ClearVolumeRendererInterface lClearVolumeRenderer = ClearVolumeRendererFactory
				.newOpenCLRenderer("ClearVolumeTest", 512, 512, 1, 512, 512, 1,
						false);
		lClearVolumeRenderer.setTransferFunction(TransferFunctions
				.getGrayLevel());
		lClearVolumeRenderer.setVisible(true);

		lClearVolumeRenderer
				.addVolumeCaptureListener(new VolumeCaptureListener() {

					@Override
					public void capturedVolume(
							final ByteBuffer[] pCaptureBuffers,
							final boolean pFloatType, final int pBytesPerVoxel,
							final long pVolumeWidth, final long pVolumeHeight,
							final long pVolumeDepth, final double pVoxelWidth,
							final double pVoxelHeight, final double pVoxelDepth) {
						System.out
								.format("Captured %d volume %s bpv=%d (%d, %d, %d) (%g, %g, %g) %s\n",
										pCaptureBuffers.length,
										pFloatType ? "float" : "int",
										pBytesPerVoxel, pVolumeWidth,
										pVolumeHeight, pVolumeDepth,
										pVoxelWidth, pVoxelHeight, pVoxelDepth,
										pCaptureBuffers[0].toString());

					}
				});

		final int lResolutionX = 256;
		final int lResolutionY = lResolutionX;
		final int lResolutionZ = lResolutionX;

		final byte[] lVolumeDataArray = new byte[lResolutionX * lResolutionY
				* lResolutionZ];

		lClearVolumeRenderer.requestDisplay();

		while (lClearVolumeRenderer.isShowing()) {
			Thread.sleep(500);

			for (int z = 0; z < lResolutionZ; z++)
				for (int y = 0; y < lResolutionY; y++)
					for (int x = 0; x < lResolutionX; x++) {
						final int lIndex = x + lResolutionX * y + lResolutionX
								* lResolutionY * z;
						int lCharValue = (((byte) x ^ (byte) y ^ (byte) z));
						if (lCharValue < 12)
							lCharValue = 0;
						lVolumeDataArray[lIndex] = (byte) lCharValue;
					}

			lClearVolumeRenderer.setVolumeDataBuffer(0,
					ByteBuffer.wrap(lVolumeDataArray), lResolutionX,
					lResolutionY, lResolutionZ);
			lClearVolumeRenderer.requestDisplay();
		}

		lClearVolumeRenderer.close();
	}

	private static byte[] loadData(final InputStream pInputStream,
			final int pBytesPerVoxel, final int sizeX, final int sizeY,
			final int sizeZ) throws IOException {
		// Try to read the specified file
		byte data[] = null;
		final InputStream fis = pInputStream;
		try {
			final int size = pBytesPerVoxel * sizeX * sizeY * sizeZ;
			data = new byte[size];
			fis.read(data);
		} catch (final IOException e) {
			System.err.println("Could not load input file");
			e.printStackTrace();
			return null;
		}
		fis.close();
		return data;
	}

	private static byte[] loadData(final String pRessourceName,
			final int pBytesPerVoxel, final int sizeX, final int sizeY,
			final int sizeZ) throws IOException {
		final InputStream lResourceAsStream = ClearVolumeDemo.class
				.getResourceAsStream(pRessourceName);

		return loadData(lResourceAsStream, pBytesPerVoxel, sizeX, sizeY, sizeZ);
	}
}<|MERGE_RESOLUTION|>--- conflicted
+++ resolved
@@ -1,7 +1,6 @@
 package clearvolume.demo;
 
 import static java.lang.Math.abs;
-import io.scif.FormatException;
 
 import java.awt.BorderLayout;
 import java.awt.Container;
@@ -21,8 +20,6 @@
 import org.junit.Test;
 
 import clearvolume.controller.ExternalRotationController;
-import clearvolume.demo.fauxscope.Fauxscope;
-import clearvolume.demo.fauxscope.LevyFlightRandomizer;
 import clearvolume.projections.ProjectionAlgorithm;
 import clearvolume.renderer.ClearVolumeRendererInterface;
 import clearvolume.renderer.VolumeCaptureListener;
@@ -177,29 +174,11 @@
 
 		for (int z = 0; z < lResolutionZ; z++)
 			for (int y = 0; y < lResolutionY; y++)
-<<<<<<< HEAD
-				for (int x = 0; x < lResolutionX; x++)
-				{
-					final int lIndex = x + lResolutionX
-															* y
-															+ lResolutionX
-															* lResolutionY
-															* z;
-					int lCharValue = (((byte) x ^ (byte) y ^ (byte) z));
-					if (lCharValue < 12)
-						lCharValue = 0;
-
-					lVolumeDataArray[lIndex] = (byte) lCharValue;
-					// mVolumeDataArray[lIndex] = (byte) (255 * x
-					// * x
-					// / lResolutionX / lResolutionX);
-=======
 				for (int x = 0; x < lResolutionX; x++) {
 					final int lIndex = x + lResolutionX * y + lResolutionX
 							* lResolutionY * z;
 					lVolumeDataArray[lIndex] = (byte) (255 * (x % 10)
 							* (y % 10) * (z % 10) / 1000.f);
->>>>>>> 51817116
 
 				}
 
@@ -222,17 +201,7 @@
 						lVolumeDataArray[lIndex] = (byte) (255 * (x % s)
 								* (y % s) * (z % s) / scubed);
 
-<<<<<<< HEAD
-			/*
-			 * for (int i = 1; i < mVolumeDataArray.length - 1; i++)
-			 * mVolumeDataArray[i] = (byte) (((mVolumeDataArray[i - 1] + s
-			 * mVolumeDataArray[i] + mVolumeDataArray[i + 1]) / (s + 2)));
-			 */
-			for (int i = 1; i < lVolumeDataArray.length - 1; i++)
-				lVolumeDataArray[i] = (byte) (.99 * lVolumeDataArray[i]);
-=======
 					}
->>>>>>> 51817116
 
 			lClearVolumeRenderer.setVolumeDataBuffer(0,
 					ByteBuffer.wrap(lVolumeDataArray), lResolutionX,
@@ -279,7 +248,7 @@
 						lCharValue = 0;
 
 					lVolumeDataArray[lIndex] = (byte) lCharValue;
-					// mVolumeDataArray[lIndex] = (byte) (255 * x
+					// lVolumeDataArray[lIndex] = (byte) (255 * x
 					// * x
 					// / lResolutionX / lResolutionX);
 
@@ -438,7 +407,7 @@
 					if (lCharValue < 12)
 						lCharValue = 0;
 
-					// mVolumeDataArray[lIndex] = (byte) lCharValue;
+					// lVolumeDataArray[lIndex] = (byte) lCharValue;
 					lVolumeDataArray[lIndex] = (byte) (255 * x * x
 
 					/ lResolutionX / lResolutionX);
@@ -496,7 +465,7 @@
 					if (lCharValue < 12)
 						lCharValue = 0;
 
-					// mVolumeDataArray[lIndex] = (byte) lCharValue;
+					// lVolumeDataArray[lIndex] = (byte) lCharValue;
 					lVolumeDataArray[lIndex] = (byte) (255 * x * x
 
 					/ lResolutionX / lResolutionX);
@@ -520,74 +489,7 @@
 	}
 
 	@Test
-<<<<<<< HEAD
-	public void demoFauxScopeDrift() throws InterruptedException,
-																	IOException
-	{
-
-		final ClearVolumeRendererInterface lClearVolumeRenderer = ClearVolumeRendererFactory.newOpenCLRenderer(	"ClearVolumeTest",
-																																																						1024,
-																																																						1024,
-																																																						1,
-																																																						1024,
-																																																						1024,
-																																																						1,
-																																																						false);
-
-		final OpenCLCenterMass lOpenCLCenterMass = new OpenCLCenterMass();
-		final DriftOverlay lDriftOverlay = new DriftOverlay();
-		final Fauxscope lFauxscope = new Fauxscope();
-		lFauxscope.setCorrectionActive(false);
-
-		lFauxscope.use4DStacksFromDirectory("/Volumes/watson/StacksForUlrik/no_padding/uint8");
-
-		lClearVolumeRenderer.addOverlay(lDriftOverlay);
-		lOpenCLCenterMass.addResultListener(lDriftOverlay);
-		lOpenCLCenterMass.addResultListener(lFauxscope);
-
-		lClearVolumeRenderer.addProcessor(lOpenCLCenterMass);
-
-		lClearVolumeRenderer.setTransferFunction(TransferFunctions.getGrayLevel());
-		lClearVolumeRenderer.setVisible(true);
-
-		final float[] res = lFauxscope.getResolution();
-
-		try
-		{
-
-			while (lClearVolumeRenderer.isShowing())
-			{
-
-				final ByteBuffer lQueryNextVolume = lFauxscope.queryNextVolume();
-
-				lClearVolumeRenderer.setVolumeDataBuffer(	0,
-																									lQueryNextVolume,
-																									(int) res[0],
-																									(int) res[1],
-																									(int) res[2]);
-				lClearVolumeRenderer.setVoxelSize(1.0f, 1.0f, 3.0f);
-
-				lClearVolumeRenderer.requestDisplay();
-
-				Thread.sleep(10);
-			}
-		}
-		catch (IOException | FormatException e)
-		{
-			System.err.println("Exception during volume reading: ");
-			e.printStackTrace();
-		}
-
-		lClearVolumeRenderer.close();
-	}
-
-	@Test
-	public void demoCudaProcessors() throws InterruptedException,
-																	IOException
-	{
-=======
 	public void demoCudaProcessors() throws InterruptedException, IOException {
->>>>>>> 51817116
 
 		final ClearVolumeRendererInterface lClearVolumeRenderer = ClearVolumeRendererFactory
 				.newCudaRenderer("ClearVolumeTest", 1024, 1024, 1, 512, 512, 1,
@@ -687,15 +589,8 @@
 		final PathOverlay lPathOverlay = new PathOverlay();
 		lClearVolumeRenderer.addOverlay(lPathOverlay);
 
-<<<<<<< HEAD
-		final LevyFlightRandomizer lfr = new LevyFlightRandomizer(0.5f,
-																															0.5f);
-
-		lClearVolumeRenderer.setTransferFunction(TransferFunctions.getGrayLevel());
-=======
-		lClearVolumeRenderer.setTransferFunction(TransferFunctions
-				.getGrayLevel());
->>>>>>> 51817116
+		lClearVolumeRenderer.setTransferFunction(TransferFunctions
+				.getGrayLevel());
 		lClearVolumeRenderer.setVisible(true);
 
 		final int lResolutionX = 256;
@@ -723,9 +618,6 @@
 
 		while (lClearVolumeRenderer.isShowing()) {
 			Thread.sleep(500);
-			final float[] point = lfr.getNextPoint();
-			lPathOverlay.addPathPoint(point[0], point[1], point[2]);
-			lClearVolumeRenderer.requestDisplay();
 		}
 
 		lClearVolumeRenderer.close();
@@ -945,7 +837,7 @@
 							* abs(lDistance - lCenter * lCenter / 5)));
 
 					/*
-					 * mVolumeDataArray[lIndex] = (byte) (255 * (1.0 / (1.0 +
+					 * lVolumeDataArray[lIndex] = (byte) (255 * (1.0 / (1.0 +
 					 * 0.5 * abs(z - lResolutionZ / 2))));/*
 					 */
 				}
